/*
 * Copyright 2025 Michael Murray
 *
 * Licensed under the Apache License, Version 2.0 (the "License");
 * you may not use this file except in compliance with the License.
 * You may obtain a copy of the License at
 *
 *    http://www.apache.org/licenses/LICENSE-2.0
 *
 * Unless required by applicable law or agreed to in writing, software
 * distributed under the License is distributed on an "AS IS" BASIS,
 * WITHOUT WARRANTIES OR CONDITIONS OF ANY KIND, either express or implied.
 * See the License for the specific language governing permissions and
 * limitations under the License.
 */

package io.almostrealism.lifecycle;

/**
 * A lifecycle interface for objects that require explicit cleanup of resources.
 *
 * <p>This interface extends {@link AutoCloseable} to provide resource cleanup semantics
 * compatible with try-with-resources statements, while offering a more semantically
 * meaningful {@link #destroy()} method name for resource deallocation.</p>
 *
 * <h2>Purpose</h2>
 * <p>{@code Destroyable} is designed for objects that manage:</p>
 * <ul>
 *   <li><strong>Native Resources:</strong> GPU memory, OpenCL buffers, native handles</li>
 *   <li><strong>Hardware Acceleration:</strong> Compiled kernels, device contexts</li>
 *   <li><strong>Off-Heap Memory:</strong> Direct buffers, memory-mapped files</li>
 *   <li><strong>External Connections:</strong> Device handles, system resources</li>
 * </ul>
 *
 * <h2>Relationship with AutoCloseable</h2>
 * <p>The {@link #close()} method delegates to {@link #destroy()}, allowing instances
 * to be used in try-with-resources statements while providing a more descriptive
 * method name for manual cleanup:</p>
 * <pre>{@code
 * // Try-with-resources (calls close(), which calls destroy())
 * try (MyDestroyableResource resource = new MyDestroyableResource()) {
 *     resource.doWork();
 * } // destroy() called automatically
 *
 * // Manual cleanup (more explicit)
 * MyDestroyableResource resource = new MyDestroyableResource();
 * try {
 *     resource.doWork();
 * } finally {
 *     resource.destroy();
 * }
 * }</pre>
 *
 * <h2>Default Implementation</h2>
 * <p>The default {@link #destroy()} implementation is a no-op, allowing implementations
 * to only override it when actual cleanup is needed. This follows the pattern of
 * optional resource management.</p>
 *
 * <h2>Static Helper Method</h2>
 * <p>The {@link #destroy(Object)} static method provides a convenient way to
 * conditionally destroy objects that may or may not implement {@code Destroyable}:</p>
 * <pre>{@code
 * // Safe cleanup regardless of type
 * Object resource = getResource();
 * Destroyable.destroy(resource);  // Only destroys if it's Destroyable
 * }</pre>
 *
 * <h2>Usage Examples</h2>
 *
 * <p><strong>Basic implementation:</strong></p>
 * <pre>{@code
 * public class GPUBuffer implements Destroyable {
 *     private CLBuffer buffer;
 *
 *     @Override
 *     public void destroy() {
 *         if (buffer != null) {
 *             buffer.release();
 *             buffer = null;
 *         }
 *     }
 * }
 * }</pre>
 *
 * <p><strong>Try-with-resources usage:</strong></p>
 * <pre>{@code
 * try (GPUBuffer buffer = new GPUBuffer(size)) {
 *     buffer.write(data);
 *     kernel.execute(buffer);
 * } // buffer.destroy() called automatically
 * }</pre>
 *
 * <p><strong>Conditional destruction:</strong></p>
 * <pre>{@code
 * List<Object> resources = Arrays.asList(buffer1, object2, buffer3);
 * resources.forEach(Destroyable::destroy);  // Only destroys Destroyable objects
 * }</pre>
 *
 * @see AutoCloseable
 * @see Lifecycle
 */
public interface Destroyable extends AutoCloseable {
	/**
	 * Releases resources associated with this object.
	 *
	 * <p>Implementations should release all external resources such as native memory,
	 * GPU buffers, device handles, or file descriptors. This method should be
	 * idempotent - calling it multiple times should be safe and have no effect
	 * after the first call.</p>
	 *
	 * <p>The default implementation does nothing, allowing implementations to
	 * only override when cleanup is needed.</p>
	 *
	 * <p><strong>Implementation Guidelines:</strong></p>
	 * <ul>
	 *   <li>Make this method idempotent (safe to call multiple times)</li>
	 *   <li>Set resource references to null after cleanup</li>
	 *   <li>Handle cleanup failures gracefully</li>
	 *   <li>Don't throw checked exceptions (use runtime exceptions if needed)</li>
	 * </ul>
	 */
	default void destroy() { }

	/**
	 * Closes this resource by delegating to {@link #destroy()}.
	 *
	 * <p>This method enables {@code Destroyable} instances to be used in
	 * try-with-resources statements. It simply calls {@link #destroy()},
	 * allowing the more semantically meaningful method name to be used
	 * for manual cleanup.</p>
	 *
	 * <p>Note: Unlike {@link AutoCloseable#close()}, this method does not
	 * throw checked exceptions.</p>
	 */
	@Override
	default void close() { destroy(); }

<<<<<<< HEAD
	/**
	 * Conditionally destroys an object if it implements {@link Destroyable}.
	 *
	 * <p>This static helper method provides a safe way to destroy objects that
	 * may or may not implement the {@code Destroyable} interface. If the object
	 * is {@code Destroyable}, its {@link #destroy()} method is called. Otherwise,
	 * the object is simply returned unchanged.</p>
	 *
	 * <p>This pattern is useful when working with collections of mixed types or
	 * when the destroyability of an object is determined at runtime:</p>
	 * <pre>{@code
	 * // Clean up a list that may contain both Destroyable and non-Destroyable objects
	 * resources.forEach(Destroyable::destroy);
	 * }</pre>
	 *
	 * @param <T> The type of the object
	 * @param destroyable The object to conditionally destroy
	 * @return The same object that was passed in (for chaining)
	 */
	static <T> T destroy(T destroyable) {
		if (destroyable instanceof Destroyable) {
			((Destroyable) destroyable).destroy();
=======
	static <T> T destroy(T target) {
		if (target instanceof Destroyable) {
			((Destroyable) target).destroy();
>>>>>>> c9652136
		}

		return target;
	}

	static <T> int destroy(Iterable<T> targets) {
		if (targets == null) return 0;

		int destroyed = 0;

		for (T target : targets) {
			if (target instanceof Destroyable) {
				destroy(target);
				destroyed++;
			}
		}

		return destroyed;
	}
}
<|MERGE_RESOLUTION|>--- conflicted
+++ resolved
@@ -135,7 +135,6 @@
 	@Override
 	default void close() { destroy(); }
 
-<<<<<<< HEAD
 	/**
 	 * Conditionally destroys an object if it implements {@link Destroyable}.
 	 *
@@ -152,17 +151,12 @@
 	 * }</pre>
 	 *
 	 * @param <T> The type of the object
-	 * @param destroyable The object to conditionally destroy
+	 * @param target The object to conditionally destroy
 	 * @return The same object that was passed in (for chaining)
 	 */
-	static <T> T destroy(T destroyable) {
-		if (destroyable instanceof Destroyable) {
-			((Destroyable) destroyable).destroy();
-=======
 	static <T> T destroy(T target) {
 		if (target instanceof Destroyable) {
 			((Destroyable) target).destroy();
->>>>>>> c9652136
 		}
 
 		return target;
