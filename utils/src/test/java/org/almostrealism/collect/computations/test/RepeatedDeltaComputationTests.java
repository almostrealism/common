--- conflicted
+++ resolved
@@ -461,22 +461,16 @@
 		convolution2d("convLarge", shape(dim, dim), size, filters);
 	}
 
-<<<<<<< HEAD
 	public void convolution2d(String name, TraversalPolicy inputShape, int size, int filterCount) throws IOException {
+		boolean weightedSum = WeightedSumExpression.enableCollectionExpression;
+
 		OperationProfileNode profile = new OperationProfileNode(name);
-
-		try {
-			initKernelMetrics(profile);
-=======
-	public void convolution2d(TraversalPolicy inputShape, int size, int filterCount) {
-		boolean weightedSum = WeightedSumExpression.enableCollectionExpression;
 
 		try {
 			if (filterCount > 4)
 				WeightedSumExpression.enableCollectionExpression = false;
 
 			initKernelMetrics();
->>>>>>> 6f8ed61f
 
 			int pad = size - 1;
 			TraversalPolicy outputShape = shape(inputShape.length(0) - pad, inputShape.length(1) - pad, filterCount);
