--- conflicted
+++ resolved
@@ -69,19 +69,14 @@
 			return false;
 		}
 
-<<<<<<< HEAD
-		return Objects.equals(((Constant<?>) e).getType(), getType()) &&
-				Objects.equals(((Constant<?>) e).getValue(), getValue());
-=======
-		if (getValue() == null || ((Constant<?>) obj).getValue() == null) {
+		if (getValue() == null || ((Constant<?>) e).getValue() == null) {
 			throw new UnsupportedOperationException(
 					"It is not possible to compare Constant implementation(s)" +
 					" which do not use the value field");
 		}
 
-		return Objects.equals(((Constant<?>) obj).getType(), getType()) &&
-				Objects.equals(((Constant<?>) obj).getValue(), getValue());
->>>>>>> 0bcd0b8b
+		return Objects.equals(((Constant<?>) e).getType(), getType()) &&
+				Objects.equals(((Constant<?>) e).getValue(), getValue());
 	}
 
 	@Override
