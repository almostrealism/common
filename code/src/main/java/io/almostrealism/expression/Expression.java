/*
 * Copyright 2024 Michael Murray
 *
 *  Licensed under the Apache License, Version 2.0 (the "License");
 *  you may not use this file except in compliance with the License.
 *  You may obtain a copy of the License at
 *
 *     http://www.apache.org/licenses/LICENSE-2.0
 *
 *  Unless required by applicable law or agreed to in writing, software
 *  distributed under the License is distributed on an "AS IS" BASIS,
 *  WITHOUT WARRANTIES OR CONDITIONS OF ANY KIND, either express or implied.
 *  See the License for the specific language governing permissions and
 *  limitations under the License.
 */

package io.almostrealism.expression;

import io.almostrealism.code.ExpressionAssignment;
import io.almostrealism.code.ExpressionFeatures;
import io.almostrealism.collect.CollectionExpression;
import io.almostrealism.kernel.ArithmeticIndexSequence;
import io.almostrealism.kernel.ArrayIndexSequence;
import io.almostrealism.kernel.Index;
import io.almostrealism.kernel.IndexSequence;
import io.almostrealism.kernel.IndexValues;
import io.almostrealism.kernel.KernelIndex;
import io.almostrealism.kernel.KernelSeries;
import io.almostrealism.kernel.KernelSeriesProvider;
import io.almostrealism.kernel.KernelStructureContext;
import io.almostrealism.kernel.KernelTree;
import io.almostrealism.kernel.NoOpKernelStructureContext;
import io.almostrealism.kernel.SequenceGenerator;
import io.almostrealism.lang.LanguageOperations;
import io.almostrealism.lang.LanguageOperationsStub;
import io.almostrealism.profile.ScopeTimingListener;
import io.almostrealism.scope.ScopeSettings;
import io.almostrealism.scope.Variable;
import io.almostrealism.uml.Signature;
import io.almostrealism.util.FrequencyCache;
import org.almostrealism.io.Bits;
import org.almostrealism.io.ConsoleFeatures;

import java.util.ArrayList;
import java.util.Collections;
import java.util.Comparator;
import java.util.HashSet;
import java.util.List;
import java.util.Objects;
import java.util.Optional;
import java.util.OptionalDouble;
import java.util.OptionalInt;
import java.util.OptionalLong;
import java.util.Set;
import java.util.stream.Collectors;
import java.util.stream.IntStream;

public abstract class Expression<T> implements
		KernelTree<Expression<?>>, SequenceGenerator, Signature,
		ExpressionFeatures, ConsoleFeatures {

	public static ScopeTimingListener timing;
	protected static LanguageOperations lang;
	private static FrequencyCache<String, IndexSequence> kernelSeqCache;

	static {
		lang = new LanguageOperationsStub();

		if (ScopeSettings.enableKernelSeqCache) {
			kernelSeqCache = new FrequencyCache<>(ScopeSettings.maxCacheItems, 0.7);
		}
	}

	private Class<T> type;
	private List<Expression<?>> children;
	private int depth, nodeCount;
	private short hash;

	private Set<Index> indices;

	private boolean containsLong;
	private boolean isSimple;
	private boolean isSeriesSimplificationChild;
	private KernelSeriesProvider seriesProvider;

	public Expression(Class<T> type) {
		this.type = type;
	}

	public Expression(Class<T> type, Expression<?>... children) {
		this(type, true, children);
	}

	protected Expression(Class<T> type, boolean init, Expression<?>... children) {
		if (type == null) {
			throw new IllegalArgumentException("Type is required");
		}

		this.type = type;
		this.children = List.of(children);
		if (init) init();
	}

	protected void init() {
		ScopeSettings.reviewChildren(getChildren());

		long c = getChildren().stream().mapToLong(e -> e.nodeCount).sum();
		if (c >= Integer.MAX_VALUE) {
			throw new UnsupportedOperationException();
		}

		this.depth = getChildren().stream().mapToInt(e -> e.depth).max().orElse(-1) + 1;
		this.nodeCount = Math.toIntExact(c + 1);
		this.containsLong = (getType() == Long.class ||
				getChildren().stream().anyMatch(e -> e.containsLong))
				&& intValue().isEmpty();

		if (getChildren().isEmpty()) {
			hash = (short) (Math.abs(longValue().orElse(1)) % Short.MAX_VALUE);
		} else {
			hash = (short) getChildren().stream().mapToInt(e -> e.hash).reduce(1, (a, b) -> (a % 2713) * (b % 2713));
		}

		if (depth > ScopeSettings.maxDepth) {
			throw new UnsupportedOperationException();
		}
	}

	@Deprecated
	public void setType(Class<T> t) { this.type = t; }
	public Class<T> getType() { return this.type; }

	@Override
	public int treeDepth() { return depth; }

	@Override
	public int countNodes() { return nodeCount; }

	public boolean isInt() { return getType() == Integer.class; }
	public boolean isFP() { return getType() == Double.class; }

	public boolean isNull() { return false; }
	public boolean isMasked() { return false; }
	public boolean isSingleIndex() { return false; }
	public boolean isSingleIndexMasked() { return isMasked() && getChildren().get(0).isSingleIndex(); }
	public boolean isValue(IndexValues values) { return false; }

	public Optional<Boolean> booleanValue() { return Optional.empty(); }

	public OptionalInt intValue() { return OptionalInt.empty(); }

	public OptionalLong longValue() {
		OptionalInt intValue = intValue();
		return intValue.isPresent() ? OptionalLong.of(intValue.getAsInt()) : OptionalLong.empty();
	}

	public OptionalDouble doubleValue() {
		OptionalInt intValue = intValue();
		return intValue.isPresent() ? OptionalDouble.of(intValue.getAsInt()) : OptionalDouble.empty();
	}

	public Expression<T> withValue(String name, Number value) {
		return generate(getChildren().stream()
				.map(e -> e.withValue(name, value))
				.collect(Collectors.toList()));
	}

	public Expression<T> replace(Expression target, Expression replacement) {
		if (this.equals(target)) return replacement;

		return generate(getChildren().stream()
				.map(e -> e.replace(target, replacement))
				.collect(Collectors.toList()));
	}

	public Expression<T> withIndex(Index index, Expression<?> e) {
		if (!containsIndex(index)) return this;

		if (this instanceof Index && Objects.equals(((Index) this).getName(), index.getName())) {
			return (Expression) e;
		}

		return generate(getChildren().stream()
				.map(c -> c.withIndex(index, e))
				.collect(Collectors.toList()));
	}

	public Expression<T> withIndex(Index index, int value) {
		return withIndex(index, new IntegerConstant(value));
	}

	public Set<Index> getIndices() {
		if (this instanceof Index) return Set.of((Index) this);
		if (indices != null) return indices;
		if (getChildren().isEmpty()) return Collections.emptySet();

		for (Expression<?> e : getChildren()) {
			Set<Index> indices = e.getIndices();

			if (this.indices == null || this.indices.isEmpty()) {
				this.indices = indices;
			} else if (!indices.isEmpty() && !Objects.equals(this.indices, indices)) {
				this.indices = new HashSet<>(this.indices);
				this.indices.addAll(indices);
			}
		}

		return indices;
	}

	public KernelStructureContext getStructureContext() {
		return getChildren().stream()
				.map(Expression::getStructureContext)
				.filter(Objects::nonNull)
				.findFirst().orElse(null);
	}

	public boolean containsLong() { return containsLong; }

	public boolean contains(Expression e) {
		if (this.equals(e)) return true;
		if (getChildren().isEmpty()) return false;
		return getChildren().stream().anyMatch(c -> c.contains(e));
	}

	public boolean containsIndex(Index idx) {
		if (this instanceof Index && Objects.equals(((Index) this).getName(), idx.getName())) {
			return true;
		} else if (getChildren().isEmpty()) {
			return false;
		}

		return getChildren().stream().anyMatch(e -> e.containsIndex(idx));
	}

	public boolean containsReference(Variable var) {
		return getChildren().stream().anyMatch(e -> e.containsReference(var));
	}

	public KernelSeries kernelSeries() {
		return KernelSeries.infinite();
	}

	@Override
	public OptionalLong upperBound(KernelStructureContext context) {
		OptionalInt i = intValue();
		if (i.isPresent()) return OptionalLong.of(i.getAsInt());

		OptionalDouble d = doubleValue();
		if (d.isPresent()) return OptionalLong.of((long) Math.ceil(d.getAsDouble()));

		return OptionalLong.empty();
	}

	public boolean isPossiblyNegative() {
		return doubleValue().orElse(-1.0) < 0.0;
	}

	public Number evaluate(Number... children) {
		throw new UnsupportedOperationException();
	}

	public Number[] batchEvaluate(List<Number[]> children, int len) {
		return IntStream.range(0, len).parallel()
				.mapToObj(i -> evaluate(children.stream().map(c -> c[i]).toArray(Number[]::new)))
				.toArray(Number[]::new);
	}

	@Override
	public Number value(IndexValues indexValues) {
		return evaluate(getChildren().stream().map(e -> e.value(indexValues)).toArray(Number[]::new));
	}

	public IndexSequence sequence() {
		Set<Index> indices = getIndices();
		if (indices.size() > 1) throw new UnsupportedOperationException();

		if (indices.isEmpty()) {
			return sequence(null, 1, Integer.MAX_VALUE);
		}

		return sequence(indices.iterator().next(),
				Math.toIntExact(indices.iterator().next().getLimit().getAsLong()), Integer.MAX_VALUE);
	}

	public IndexSequence sequence(int len) {
		Set<Index> indices = getIndices();
		if (indices.size() != 1) throw new UnsupportedOperationException();

		return sequence(indices.iterator().next(), len);
	}

	@Override
	public IndexSequence sequence(Index index, long len, long limit) {
		if (len < 0) throw new IllegalArgumentException();

		if (ScopeSettings.enableArithmeticSequence && equals(index)) {
			return new ArithmeticIndexSequence(1, 1, len);
		}

		if (!isValue(new IndexValues().put(index, 0))) {
			throw new IllegalArgumentException();
		}

		int nodes = countNodes();
		String exp = nodes <= ScopeSettings.maxCacheItemSize ? getExpression(lang) : null;

		if (kernelSeqCache != null && exp != null) {
			IndexSequence cached = kernelSeqCache.get(exp);
			if (cached != null && cached.lengthLong() >= len) {
				return cached.subset(len);
			}
		}

		Class type = getType();
		if (type == Boolean.class) type = Integer.class;
		if (len > limit) {
			return null;
		}

		IndexSequence seq;

		if (ScopeSettings.enableBatchEvaluation) {
			seq = ArrayIndexSequence.of(type, batchEvaluate(getChildren().stream()
					.map(e -> e.sequence(index, len, limit).toArray())
					.collect(Collectors.toList()), Math.toIntExact(len)));
		} else {
			seq = ArrayIndexSequence.of(type, IntStream.range(0, Math.toIntExact(len)).parallel()
					.mapToObj(i -> value(new IndexValues().put(index, i))).toArray(Number[]::new));
		}

		cacheSeq(exp, seq);
		return seq;
	}

	public Expression<?> getSimplified() { return getSimplified(new NoOpKernelStructureContext()); }

	public Expression<?> getSimplified(KernelStructureContext context) {
		return getSimplified(context, 0);
	}

	public Expression<?> getSimplified(KernelStructureContext context, int depth) {
		if (isSimple(context)) return this;

		if (getClass() == Expression.class) {
			if (ScopeSettings.enableExpressionWarnings)
				System.out.println("WARN: Unable to retrieve simplified expression");
			return this;
		}

		// context = context.asNoOp();

		Expression<?> simplified = simplify(context, depth);
		if (simplified.isSimple(context)) return simplified;

		int hashCode = simplified.hashCode();

		w: while (true) {
			Expression<?> next = simplified.simplify(context);
			if (next.isSimple(context)) return next;

			int nextExp = next.hashCode();

			if (nextExp == hashCode) {
				break w;
			}

			simplified = next;
			hashCode = nextExp;
		}

		if (context == null || context.getKernelMaximum().isEmpty())
			simplified.isSimple = true;

		return simplified;
	}

	public String getSimpleExpression(LanguageOperations lang) {
		return Optional.ofNullable(getSimplified())
				.map(e -> e.getExpression(lang)).orElse(null);
	}

	public abstract String getExpression(LanguageOperations lang);

	public String getWrappedExpression(LanguageOperations lang) {
		return "(" + getExpression(lang) + ")";
	}

	public String getExpressionSummary() {
		if (depth < 10) return getExpression(lang);
		return getClass().getSimpleName() + "<" +
					getType().getSimpleName() +
				">[depth=" + depth + "]";
	}

	public List<Expression> find(String text) {
		List<Expression> found = new ArrayList<>();
		for (Expression e : getChildren()) {
			found.addAll(e.find(text));
		}

		if (found.isEmpty() && getExpression(new LanguageOperationsStub()).contains(text)) {
			found.add(this);
		}

		return found;
	}

	public List<Variable<?, ?>> getDependencies() {
		return new ArrayList<>(dependencies(getChildren().toArray(new Expression[0])));
	}

	public int getArraySize() { return -1; }

	public T getValue() {
		OptionalInt i = intValue();
		if (i.isPresent()) return (T) (Integer) i.getAsInt();

		OptionalDouble v = doubleValue();
		if (v.isPresent()) return (T) (Double) v.getAsDouble();

		Optional<Boolean> b = booleanValue();
		if (b.isPresent()) return (T) b.get();

		return null;
	}

	public ExpressionAssignment<T> assign(Expression exp) {
		throw new UnsupportedOperationException();
	}

	public Expression minus() { return Minus.of(this); }

	public Expression<? extends Number> add(int operand) { return Sum.of(this, new IntegerConstant(operand)); }
	public Expression<? extends Number> add(Expression<?> operand) { return Sum.of(this, operand); }
	public Expression<? extends Number> subtract(Expression<? extends Number> operand) { return Difference.of(this, operand); }
	public Expression<? extends Number> subtract(int operand) { return Difference.of(this, new IntegerConstant(operand)); }

	public Expression<? extends Number> multiply(int operand) {
		return operand == 1 ? (Expression) this : (Expression) Product.of(this, new IntegerConstant(operand));
	}
	public Expression<? extends Number> multiply(long operand) {
		return operand == 1.0 ? (Expression) this :
				(Expression) Product.of(this, ExpressionFeatures.getInstance().e(operand));
	}
	public Expression<? extends Number> multiply(double operand) {
		return operand == 1.0 ? (Expression) this :
				(Expression) Product.of(this, Constant.of(operand));
	}
	public Expression<? extends Number> multiply(Expression<?> operand) {
		return (Expression) Product.of(this, operand);
	}

	public Expression<? extends Number> divide(int operand) {
		return operand == 1 ? (Expression) this : (Expression) Quotient.of(this, new IntegerConstant(operand));
	}
	public Expression<? extends Number> divide(long operand) {
		return operand == 1 ? (Expression) this :
				(Expression) Quotient.of(this, ExpressionFeatures.getInstance().e(operand));
	}
	public Expression<? extends Number> divide(double operand) {
		return operand == 1.0 ? (Expression) this : (Expression) Quotient.of(this, Constant.of(operand));
	}
	public Expression<? extends Number> divide(Expression<?> operand) {
		return (Expression)Quotient.of(this, operand);
	}

	public Expression<? extends Number> reciprocal() { return (Expression) Quotient.of(new DoubleConstant(1.0), this); }

	public Expression<Double> pow(Expression<Double> operand) { return Exponent.of((Expression) this, operand); }
	public Expression<Double> exp() { return Exp.of(this); }
	public Expression<Double> log() { return Logarithm.of(this); }

	public Expression floor() {
		if (getType() == Integer.class) return this;

		OptionalDouble v = doubleValue();
		if (v.isPresent()) return new DoubleConstant(Math.floor(v.getAsDouble()));

		return new Floor((Expression) this);
	}

	public Expression ceil() {
		if (getType() == Integer.class) return this;

		OptionalDouble v = doubleValue();
		if (v.isPresent()) return new DoubleConstant(Math.ceil(v.getAsDouble()));

		return new Ceiling((Expression) this);
	}

	public Expression mod(Expression<Double> operand) { return Mod.of(this, operand); }
	public Expression mod(Expression<?> operand, boolean fp) { return Mod.of(this, operand, fp); }
	public Expression<Integer> imod(Expression<? extends Number> operand) { return mod(operand, false); }
	public Expression<Integer> imod(int operand) { return imod(new IntegerConstant(operand)); }
	public Expression<Integer> imod(long operand) {
		if (operand > Integer.MAX_VALUE) {
			return imod(new LongConstant(operand));
		} else {
			return imod((int) operand);
		}
	}

	public Sine sin() { return new Sine((Expression) this); }
	public Cosine cos() { return new Cosine((Expression) this); }
	public Tangent tan() { return new Tangent((Expression) this); }
	public Tangent tanh() { return new Tangent((Expression) this, true); }

	public Negation not() {
		if (getType() != Boolean.class)
			throw new IllegalArgumentException();

		return new Negation((Expression) this);
	}

	public Expression eqZero() { return e(0.0); }
	public Expression eq(double operand) { return Equals.of(this, new DoubleConstant(operand)); };
	public Expression eq(Expression<?> operand) { return Equals.of(this, operand); };
	public Conjunction and(Expression<Boolean> operand) { return new Conjunction((Expression) this, operand); };
	public Expression conditional(Expression<?> positive, Expression<?> negative) {
		if (getType() != Boolean.class) throw new IllegalArgumentException();
		return Conditional.of((Expression<Boolean>) this, (Expression) positive, (Expression) negative);
	}

	public Expression<Boolean> greaterThan(Expression<?> operand) { return Greater.of(this, operand); };
	public Expression<Boolean> greaterThanOrEqual(Expression<?> operand) { return Greater.of(this, operand, true); };
	public Expression<Boolean> greaterThanOrEqual(int operand) { return Greater.of(this, new IntegerConstant(operand), true); };

	public Expression<Boolean> lessThan(Expression<?> operand) { return Less.of(this, operand); };
	public Expression<Boolean> lessThan(int operand) { return Less.of(this, new IntegerConstant(operand)); };
	public Expression<Boolean> lessThanOrEqual(Expression<?> operand) { return Less.of(this, operand, true); };

	public Expression<Double> toDouble() {
		if (getType() == Double.class) return (Expression<Double>) this;
		return LanguageOperations.toDouble.apply(this);
	}

	public Expression<Integer> toInt() {
		return toInt(false);
	}

	public Expression<Integer> toInt(boolean requireInt) {
		boolean cast = requireInt ? getType() != Integer.class : isFP();
		if (getType() == Integer.class) return (Expression<Integer>) this;
		return cast ? new Cast(Integer.class, "int", this) : (Expression<Integer>) this;
	}

	public CollectionExpression<?> delta(CollectionExpression<?> target) {
		throw new UnsupportedOperationException();
	}

	@Override
	public List<Expression<?>> getChildren() {
		return children == null ? Collections.emptyList() : children;
	}

	@Override
	public Expression<T> generate(List<Expression<?>> children) {
		boolean identical = children.size() == getChildren().size() &&
				IntStream.range(0, children.size())
						.map(i -> children.get(i) == getChildren().get(i) ? 1 : 0)
						.sum() == children.size();
		return identical ? this : recreate(children);
	}

	protected Expression<T> recreate(List<Expression<?>> children) {
		throw new UnsupportedOperationException();
	}

	protected Expression<T> populate(Expression<?> oldExpression) {
		if (oldExpression.isSimple) this.isSimple = true;
		if (oldExpression.isSeriesSimplificationChild) this.isSeriesSimplificationChild = true;
		if (oldExpression.seriesProvider != null) this.seriesProvider = oldExpression.seriesProvider;
		return this;
	}

	public boolean isSimple() { return isSimple || getChildren().isEmpty(); }

	public boolean isSimple(KernelStructureContext ctx) {
		if (!isSimple()) return false;
		if (ctx == null) return true;
		if (seriesProvider != null && seriesProvider == ctx.getSeriesProvider()) return true;
		return ctx.getKernelMaximum().isEmpty();
	}

	public List<Expression<?>> flatten() { return getChildren(); }

	@Override
	public Expression<?> simplify(KernelStructureContext context) {
		return ScopeSettings.reviewSimplification(this,
				KernelTree.super.simplify(context));
	}

	@Override
	public Expression<T> simplify(KernelStructureContext context, int depth) {
		KernelSeriesProvider provider = context.getSeriesProvider();

		if ((provider == null && isSimple(context)) || (provider != null && provider == seriesProvider)) {
			return this;
		}

		boolean altered = false;
		Expression<?> simplified[] = new Expression[getChildren().size()];

		i: for (int i = 0; i < simplified.length; i++) {
			try {
				simplified[i] = children.get(i);
				simplified[i] = simplified[i].simplify(context, depth + 1);

				if (provider == null || simplified[i].isSeriesSimplificationChild || !simplified[i].isSeriesSimplificationTarget(depth)) {
					continue i;
				}

				if (simplified[i] instanceof Index || simplified[i] instanceof Constant) continue i;

				Set<Index> indices = simplified[i].getIndices();
				Index target = null;

				if (!indices.isEmpty()) {
					target = indices.stream().filter(idx -> idx instanceof KernelIndex).findFirst()
							.orElse(indices.stream().findFirst().orElse(null));
				}

				IndexValues v = new IndexValues();
				if (target != null) v.put(target, 0);

				simplified[i] = ScopeSettings.reviewSimplification(children.get(i), simplified[i]);

				if (simplified[i].isValue(v)) {
					simplified[i] = ScopeSettings.reviewSimplification(simplified[i],
								provider.getSeries(simplified[i]));

					if (ScopeSettings.isDeepSimplification())
						simplified[i] = simplified[i].getSimplified(context);

					simplified[i].children().forEach(c -> c.isSeriesSimplificationChild = true);
				}
			} finally {
				altered = altered || simplified[i] != children.get(i);
			}
		}

		if (altered) {
			Expression simple = generate(List.of(simplified)).populate(this);
			simple.seriesProvider = provider;
			return simple;
		} else {
			return this;
		}
	}

	public boolean isSeriesSimplificationTarget(int depth) {
		return ScopeSettings.isSeriesSimplificationTarget(this, depth);
	}

	public boolean compare(Expression e) {
		if (this == e) return true;

		if (type != e.getType()) return false;
		if (!Objects.equals(getClass(), e.getClass())) return false;
		if (!Objects.equals(treeDepth(), e.treeDepth())) return false;
		if (!Objects.equals(countNodes(), e.countNodes())) return false;
		if (!Objects.equals(hash, e.hash)) return false;

<<<<<<< HEAD
		if (getChildren().size() != e.getChildren().size()) return false;
		if (IntStream.range(0, getChildren().size())
				.anyMatch(i -> !Objects.equals(getChildren().get(i), e.getChildren().get(i)))) {
			return false;
		}

=======
		if (getChildren().size() != v.getChildren().size()) {
			return false;
		} else if (IntStream.range(0, getChildren().size())
				.anyMatch(i -> !Objects.equals(getChildren().get(i), v.getChildren().get(i)))) {
			return false;
		}
		
>>>>>>> 0bcd0b8b
		return true;
	}

	@Override
	public boolean equals(Object obj) {
		if (!(obj instanceof Expression)) return false;

		return timing == null ? compare((Expression) obj) :
				timing.recordDuration("expressionEquals", () -> compare((Expression) obj));
	}

	@Override
	public String signature() {
		return timing == null ? getExpression(lang) :
				timing.recordDuration("expressionSignature", () -> getExpression(lang));
	}

	@Override
	public int hashCode() {
		return timing == null ? hash() : timing.recordDuration("expressionHashCode", this::hash);
	}

	private int hash() {
		return Bits.put(0, 16, hash) +
				Bits.put(16, 10, nodeCount) +
				Bits.put(26, 4, depth) +
				Bits.put(30, 2, getChildren().size());
	}

	public static Comparator<? super Expression> depthOrder() {
		return (a, b) -> {
			int aDepth = a.treeDepth();
			int bDepth = b.treeDepth();
			if (aDepth == bDepth) return 0;
			return aDepth < bDepth ? 1 : -1;
		};
	}

	public static Number adjustType(Class<? extends Number> type, Number value) {
		boolean fp = type == Double.class;

		if (fp) {
			return value.doubleValue();
		} else {
			long l = value.longValue();

			if (type == Integer.class && l >= Integer.MIN_VALUE && l <= Integer.MAX_VALUE) {
				return (int) l;
			} else {
				return l;
			}
		}
	}

	public static Expression[] sort(Expression... expressions) {
		Expression result[] = IntStream.range(0, expressions.length)
				.mapToObj(i -> expressions[i])
				.sorted(depthOrder()).toArray(Expression[]::new);

		if (result.length != expressions.length) {
			throw new UnsupportedOperationException();
		}

		return result;
	}

	private static void cacheSeq(String exp, IndexSequence seq) {
		if (kernelSeqCache != null && exp != null) {
			kernelSeqCache.put(exp, seq);
		}
	}

	private static Set<Variable<?, ?>> dependencies(Expression expressions[]) {
		Set<Variable<?, ?>> dependencies = new HashSet<>();
		for (Expression e : expressions) dependencies.addAll(e.getDependencies());
		return dependencies;
	}
}<|MERGE_RESOLUTION|>--- conflicted
+++ resolved
@@ -662,22 +662,12 @@
 		if (!Objects.equals(countNodes(), e.countNodes())) return false;
 		if (!Objects.equals(hash, e.hash)) return false;
 
-<<<<<<< HEAD
 		if (getChildren().size() != e.getChildren().size()) return false;
 		if (IntStream.range(0, getChildren().size())
 				.anyMatch(i -> !Objects.equals(getChildren().get(i), e.getChildren().get(i)))) {
 			return false;
 		}
 
-=======
-		if (getChildren().size() != v.getChildren().size()) {
-			return false;
-		} else if (IntStream.range(0, getChildren().size())
-				.anyMatch(i -> !Objects.equals(getChildren().get(i), v.getChildren().get(i)))) {
-			return false;
-		}
-		
->>>>>>> 0bcd0b8b
 		return true;
 	}
 
