--- conflicted
+++ resolved
@@ -3,10 +3,6 @@
   <component name="ChangeListManager">
     <list default="true" id="0fb321fe-377e-40bc-b3c1-7cb08a4e8de1" name="Default" comment="">
       <change type="MODIFICATION" beforePath="$PROJECT_DIR$/.idea/workspace.xml" afterPath="$PROJECT_DIR$/.idea/workspace.xml" />
-<<<<<<< HEAD
-=======
-      <change type="MODIFICATION" beforePath="$PROJECT_DIR$/pom.xml" afterPath="$PROJECT_DIR$/pom.xml" />
->>>>>>> 13cd83d1
     </list>
     <ignored path="$PROJECT_DIR$/target/" />
     <option name="EXCLUDED_CONVERTED_TO_IGNORED" value="true" />
@@ -18,10 +14,9 @@
   </component>
   <component name="FileEditorManager">
     <leaf SIDE_TABS_SIZE_LIMIT_KEY="300">
-      <file leaf-file-name="pom.xml" pinned="false" current-in-tab="true">
+      <file leaf-file-name="pom.xml" pinned="false" current-in-tab="false">
         <entry file="file://$PROJECT_DIR$/pom.xml">
           <provider selected="true" editor-type-id="text-editor">
-<<<<<<< HEAD
             <state relative-caret-position="386">
               <caret line="76" column="0" lean-forward="false" selection-start-line="76" selection-start-column="0" selection-end-line="76" selection-end-column="0" />
               <folding />
@@ -44,10 +39,6 @@
           <provider selected="true" editor-type-id="text-editor">
             <state relative-caret-position="390">
               <caret line="40" column="0" lean-forward="false" selection-start-line="40" selection-start-column="0" selection-end-line="40" selection-end-column="0" />
-=======
-            <state relative-caret-position="580">
-              <caret line="79" column="20" lean-forward="true" selection-start-line="79" selection-start-column="20" selection-end-line="79" selection-end-column="20" />
->>>>>>> 13cd83d1
               <folding />
             </state>
           </provider>
@@ -89,9 +80,8 @@
     </option>
   </component>
   <component name="ProjectFrameBounds" extendedState="6" fullScreen="true">
-    <option name="y" value="23" />
-    <option name="width" value="1440" />
-    <option name="height" value="873" />
+    <option name="width" value="1680" />
+    <option name="height" value="1050" />
   </component>
   <component name="ProjectView">
     <navigator currentView="ProjectPane" proportions="" version="1">
@@ -108,25 +98,14 @@
       <foldersAlwaysOnTop value="true" />
     </navigator>
     <panes>
-<<<<<<< HEAD
       <pane id="Scratches" />
-=======
-      <pane id="Scope" />
-      <pane id="Scratches" />
-      <pane id="PackagesPane" />
->>>>>>> 13cd83d1
       <pane id="AndroidView" />
       <pane id="ProjectPane">
         <subPane>
           <expand>
             <path>
-<<<<<<< HEAD
               <item name="common" type="b2602c69:ProjectViewProjectNode" />
               <item name="common" type="462c0819:PsiDirectoryNode" />
-=======
-              <item name="Common" type="b2602c69:ProjectViewProjectNode" />
-              <item name="Common" type="462c0819:PsiDirectoryNode" />
->>>>>>> 13cd83d1
             </path>
           </expand>
           <select />
@@ -140,12 +119,6 @@
     <property name="WebServerToolWindowFactoryState" value="false" />
     <property name="aspect.path.notification.shown" value="true" />
     <property name="last_opened_file_path" value="$PROJECT_DIR$" />
-    <property name="settings.editor.selected.configurable" value="preferences.sourceCode" />
-  </component>
-  <component name="RecentsManager">
-    <key name="MoveFile.RECENT_KEYS">
-      <recent name="$PROJECT_DIR$/src" />
-    </key>
   </component>
   <component name="RecentsManager">
     <key name="CopyFile.RECENT_KEYS">
@@ -311,8 +284,7 @@
       <updated>1502044511956</updated>
       <workItem from="1502044535782" duration="845000" />
       <workItem from="1505156931314" duration="852000" />
-<<<<<<< HEAD
-      <workItem from="1506656639181" duration="432000" />
+      <workItem from="1506656639181" duration="513000" />
     </task>
     <task id="LOCAL-00001" summary="Deployment.">
       <created>1506657014443</created>
@@ -328,41 +300,14 @@
       <option name="project" value="LOCAL" />
       <updated>1506657067077</updated>
     </task>
-=======
-      <workItem from="1505192532692" duration="2860000" />
-      <workItem from="1505197470866" duration="321000" />
-      <workItem from="1505246207020" duration="694000" />
-      <workItem from="1506236895675" duration="49000" />
-      <workItem from="1506545920586" duration="504000" />
-      <workItem from="1506549453397" duration="55000" />
-    </task>
-    <task id="LOCAL-00001" summary="Reworked pom to be compatible with version 3.7 of the compiler plugin.">
-      <created>1505194623444</created>
-      <option name="number" value="00001" />
-      <option name="presentableId" value="LOCAL-00001" />
-      <option name="project" value="LOCAL" />
-      <updated>1505194623444</updated>
-    </task>
-    <task id="LOCAL-00002" summary="ParameterizedFactory supports parameters of any type that is a subclass of the type specified for the factory.">
-      <created>1505246377416</created>
-      <option name="number" value="00002" />
-      <option name="presentableId" value="LOCAL-00002" />
-      <option name="project" value="LOCAL" />
-      <updated>1505246377416</updated>
-    </task>
->>>>>>> 13cd83d1
     <option name="localTasksCounter" value="3" />
     <servers />
   </component>
   <component name="TimeTrackingManager">
-<<<<<<< HEAD
-    <option name="totallyTimeSpent" value="2129000" />
-=======
-    <option name="totallyTimeSpent" value="6180000" />
->>>>>>> 13cd83d1
+    <option name="totallyTimeSpent" value="2210000" />
   </component>
   <component name="ToolWindowManager">
-    <frame x="0" y="0" width="1440" height="900" extended-state="6" />
+    <frame x="0" y="0" width="1680" height="1050" extended-state="6" />
     <layout>
       <window_info id="Palette" active="false" anchor="right" auto_hide="false" internal_type="DOCKED" type="DOCKED" visible="false" show_stripe_button="true" weight="0.33" sideWeight="0.5" order="3" side_tool="false" content_ui="tabs" />
       <window_info id="TODO" active="false" anchor="bottom" auto_hide="false" internal_type="DOCKED" type="DOCKED" visible="false" show_stripe_button="true" weight="0.33" sideWeight="0.5" order="6" side_tool="false" content_ui="tabs" />
@@ -373,18 +318,11 @@
       <window_info id="Maven Projects" active="false" anchor="right" auto_hide="false" internal_type="DOCKED" type="DOCKED" visible="false" show_stripe_button="true" weight="0.33" sideWeight="0.5" order="3" side_tool="false" content_ui="tabs" />
       <window_info id="Run" active="false" anchor="bottom" auto_hide="false" internal_type="DOCKED" type="DOCKED" visible="false" show_stripe_button="true" weight="0.33" sideWeight="0.5" order="2" side_tool="false" content_ui="tabs" />
       <window_info id="Version Control" active="false" anchor="bottom" auto_hide="false" internal_type="DOCKED" type="DOCKED" visible="false" show_stripe_button="true" weight="0.33" sideWeight="0.5" order="7" side_tool="false" content_ui="tabs" />
-<<<<<<< HEAD
-      <window_info id="Terminal" active="false" anchor="bottom" auto_hide="false" internal_type="DOCKED" type="DOCKED" visible="true" show_stripe_button="true" weight="0.32914045" sideWeight="0.5" order="7" side_tool="false" content_ui="tabs" />
+      <window_info id="Terminal" active="true" anchor="bottom" auto_hide="false" internal_type="DOCKED" type="DOCKED" visible="true" show_stripe_button="true" weight="0.32914045" sideWeight="0.5" order="7" side_tool="false" content_ui="tabs" />
       <window_info id="Capture Tool" active="false" anchor="left" auto_hide="false" internal_type="DOCKED" type="DOCKED" visible="false" show_stripe_button="true" weight="0.33" sideWeight="0.5" order="2" side_tool="false" content_ui="tabs" />
       <window_info id="Designer" active="false" anchor="left" auto_hide="false" internal_type="DOCKED" type="DOCKED" visible="false" show_stripe_button="true" weight="0.33" sideWeight="0.5" order="2" side_tool="false" content_ui="tabs" />
-      <window_info id="Project" active="true" anchor="left" auto_hide="false" internal_type="DOCKED" type="DOCKED" visible="true" show_stripe_button="true" weight="0.25579977" sideWeight="0.5" order="0" side_tool="false" content_ui="combo" />
+      <window_info id="Project" active="false" anchor="left" auto_hide="false" internal_type="DOCKED" type="DOCKED" visible="true" show_stripe_button="true" weight="0.25579977" sideWeight="0.5" order="0" side_tool="false" content_ui="combo" />
       <window_info id="Atlassian " active="false" anchor="bottom" auto_hide="false" internal_type="DOCKED" type="DOCKED" visible="false" show_stripe_button="true" weight="0.33" sideWeight="0.5" order="7" side_tool="false" content_ui="tabs" />
-=======
-      <window_info id="Terminal" active="false" anchor="bottom" auto_hide="false" internal_type="DOCKED" type="DOCKED" visible="false" show_stripe_button="true" weight="0.58588237" sideWeight="0.5" order="7" side_tool="false" content_ui="tabs" />
-      <window_info id="Capture Tool" active="false" anchor="left" auto_hide="false" internal_type="DOCKED" type="DOCKED" visible="false" show_stripe_button="true" weight="0.33" sideWeight="0.5" order="2" side_tool="false" content_ui="tabs" />
-      <window_info id="Designer" active="false" anchor="left" auto_hide="false" internal_type="DOCKED" type="DOCKED" visible="false" show_stripe_button="true" weight="0.33" sideWeight="0.5" order="2" side_tool="false" content_ui="tabs" />
-      <window_info id="Project" active="true" anchor="left" auto_hide="false" internal_type="DOCKED" type="DOCKED" visible="true" show_stripe_button="true" weight="0.25178826" sideWeight="0.5" order="0" side_tool="false" content_ui="combo" />
->>>>>>> 13cd83d1
       <window_info id="Database" active="false" anchor="right" auto_hide="false" internal_type="DOCKED" type="DOCKED" visible="false" show_stripe_button="true" weight="0.33" sideWeight="0.5" order="3" side_tool="false" content_ui="tabs" />
       <window_info id="Structure" active="false" anchor="left" auto_hide="false" internal_type="DOCKED" type="DOCKED" visible="false" show_stripe_button="true" weight="0.25" sideWeight="0.5" order="1" side_tool="false" content_ui="tabs" />
       <window_info id="Ant Build" active="false" anchor="right" auto_hide="false" internal_type="DOCKED" type="DOCKED" visible="false" show_stripe_button="true" weight="0.25" sideWeight="0.5" order="1" side_tool="false" content_ui="tabs" />
@@ -392,14 +330,12 @@
       <window_info id="Theme Preview" active="false" anchor="right" auto_hide="false" internal_type="DOCKED" type="DOCKED" visible="false" show_stripe_button="true" weight="0.33" sideWeight="0.5" order="3" side_tool="false" content_ui="tabs" />
       <window_info id="Debug" active="false" anchor="bottom" auto_hide="false" internal_type="DOCKED" type="DOCKED" visible="false" show_stripe_button="true" weight="0.4" sideWeight="0.5" order="3" side_tool="false" content_ui="tabs" />
       <window_info id="Favorites" active="false" anchor="left" auto_hide="false" internal_type="DOCKED" type="DOCKED" visible="false" show_stripe_button="true" weight="0.33" sideWeight="0.5" order="2" side_tool="true" content_ui="tabs" />
+      <window_info id="Data View" active="false" anchor="right" auto_hide="false" internal_type="DOCKED" type="DOCKED" visible="false" show_stripe_button="true" weight="0.33" sideWeight="0.5" order="3" side_tool="false" content_ui="tabs" />
       <window_info id="Cvs" active="false" anchor="bottom" auto_hide="false" internal_type="DOCKED" type="DOCKED" visible="false" show_stripe_button="true" weight="0.25" sideWeight="0.5" order="4" side_tool="false" content_ui="tabs" />
       <window_info id="Message" active="false" anchor="bottom" auto_hide="false" internal_type="DOCKED" type="DOCKED" visible="false" show_stripe_button="true" weight="0.33" sideWeight="0.5" order="0" side_tool="false" content_ui="tabs" />
       <window_info id="Commander" active="false" anchor="right" auto_hide="false" internal_type="DOCKED" type="DOCKED" visible="false" show_stripe_button="true" weight="0.4" sideWeight="0.5" order="0" side_tool="false" content_ui="tabs" />
       <window_info id="Hierarchy" active="false" anchor="right" auto_hide="false" internal_type="DOCKED" type="DOCKED" visible="false" show_stripe_button="true" weight="0.25" sideWeight="0.5" order="2" side_tool="false" content_ui="combo" />
-      <window_info id="Atlassian " active="false" anchor="bottom" auto_hide="false" internal_type="DOCKED" type="DOCKED" visible="false" show_stripe_button="true" weight="0.33" sideWeight="0.5" order="7" side_tool="false" content_ui="tabs" />
-      <window_info id="Data View" active="false" anchor="right" auto_hide="false" internal_type="DOCKED" type="DOCKED" visible="false" show_stripe_button="true" weight="0.33" sideWeight="0.5" order="3" side_tool="false" content_ui="tabs" />
       <window_info id="Messages" active="false" anchor="bottom" auto_hide="false" internal_type="DOCKED" type="DOCKED" visible="false" show_stripe_button="true" weight="0.33" sideWeight="0.5" order="7" side_tool="false" content_ui="tabs" />
-      <window_info id="Documentation" active="false" anchor="right" auto_hide="false" internal_type="DOCKED" type="FLOATING" visible="false" show_stripe_button="true" weight="0.33" sideWeight="0.5" order="4" side_tool="false" content_ui="tabs" x="100" y="100" width="1240" height="700" />
       <window_info id="Inspection" active="false" anchor="bottom" auto_hide="false" internal_type="DOCKED" type="DOCKED" visible="false" show_stripe_button="true" weight="0.4" sideWeight="0.5" order="5" side_tool="false" content_ui="tabs" />
       <window_info id="Find" active="false" anchor="bottom" auto_hide="false" internal_type="DOCKED" type="DOCKED" visible="false" show_stripe_button="true" weight="0.33" sideWeight="0.5" order="1" side_tool="false" content_ui="tabs" />
     </layout>
@@ -411,14 +347,8 @@
     <option name="myLimit" value="2678400000" />
   </component>
   <component name="VcsManagerConfiguration">
-<<<<<<< HEAD
     <MESSAGE value="Deployment." />
     <option name="LAST_COMMIT_MESSAGE" value="Deployment." />
-=======
-    <MESSAGE value="Reworked pom to be compatible with version 3.7 of the compiler plugin." />
-    <MESSAGE value="ParameterizedFactory supports parameters of any type that is a subclass of the type specified for the factory." />
-    <option name="LAST_COMMIT_MESSAGE" value="ParameterizedFactory supports parameters of any type that is a subclass of the type specified for the factory." />
->>>>>>> 13cd83d1
   </component>
   <component name="XDebuggerManager">
     <breakpoint-manager />
@@ -450,39 +380,37 @@
     </entry>
     <entry file="file://$PROJECT_DIR$/pom.xml">
       <provider selected="true" editor-type-id="text-editor">
-<<<<<<< HEAD
         <state relative-caret-position="0">
           <caret line="0" column="0" lean-forward="false" selection-start-line="0" selection-start-column="0" selection-end-line="0" selection-end-column="0" />
-=======
-        <state relative-caret-position="150">
-          <caret line="10" column="0" lean-forward="false" selection-start-line="10" selection-start-column="0" selection-end-line="45" selection-end-column="12" />
           <folding />
         </state>
       </provider>
     </entry>
     <entry file="file://$PROJECT_DIR$/src/org/almostrealism/util/ParameterizedFactory.java">
       <provider selected="true" editor-type-id="text-editor">
-        <state relative-caret-position="75">
-          <caret line="5" column="0" lean-forward="true" selection-start-line="5" selection-start-column="0" selection-end-line="5" selection-end-column="0" />
+        <state relative-caret-position="45">
+          <caret line="3" column="4" lean-forward="false" selection-start-line="3" selection-start-column="4" selection-end-line="3" selection-end-column="4" />
+          <folding />
+        </state>
+      </provider>
+    </entry>
+    <entry file="file://$PROJECT_DIR$/src/org/almostrealism/util/EditableFactory.java">
+      <provider selected="true" editor-type-id="text-editor">
+        <state relative-caret-position="390">
+          <caret line="40" column="0" lean-forward="false" selection-start-line="40" selection-start-column="0" selection-end-line="40" selection-end-column="0" />
+          <folding />
         </state>
       </provider>
     </entry>
     <entry file="file://$PROJECT_DIR$/pom.xml">
       <provider selected="true" editor-type-id="text-editor">
-        <state relative-caret-position="150">
-          <caret line="10" column="0" lean-forward="false" selection-start-line="10" selection-start-column="0" selection-end-line="45" selection-end-column="12" />
-          <folding />
-        </state>
-      </provider>
-    </entry>
-    <entry file="file://$PROJECT_DIR$/src/org/almostrealism/util/ParameterizedFactory.java">
-      <provider selected="true" editor-type-id="text-editor">
-        <state relative-caret-position="60">
-          <caret line="4" column="1" lean-forward="false" selection-start-line="4" selection-start-column="1" selection-end-line="4" selection-end-column="1" />
-        </state>
-      </provider>
-    </entry>
-    <entry file="file://$PROJECT_DIR$/pom.xml">
+        <state relative-caret-position="386">
+          <caret line="76" column="0" lean-forward="false" selection-start-line="76" selection-start-column="0" selection-end-line="76" selection-end-column="0" />
+          <folding />
+        </state>
+      </provider>
+    </entry>
+    <entry file="file://$PROJECT_DIR$/settings.xml">
       <provider selected="true" editor-type-id="text-editor">
         <state relative-caret-position="0">
           <caret line="0" column="0" lean-forward="false" selection-start-line="0" selection-start-column="0" selection-end-line="0" selection-end-column="0" />
@@ -490,82 +418,8 @@
         </state>
       </provider>
     </entry>
-    <entry file="file://$PROJECT_DIR$/pom.xml">
-      <provider selected="true" editor-type-id="text-editor">
-        <state relative-caret-position="0">
-          <caret line="0" column="0" lean-forward="false" selection-start-line="0" selection-start-column="0" selection-end-line="0" selection-end-column="0" />
-          <folding />
-        </state>
-      </provider>
-    </entry>
-    <entry file="file://$PROJECT_DIR$/pom.xml">
-      <provider selected="true" editor-type-id="text-editor">
-        <state relative-caret-position="120">
-          <caret line="8" column="29" lean-forward="false" selection-start-line="8" selection-start-column="29" selection-end-line="8" selection-end-column="29" />
->>>>>>> 13cd83d1
-          <folding />
-        </state>
-      </provider>
-    </entry>
-    <entry file="file://$PROJECT_DIR$/src/org/almostrealism/util/EditableFactory.java">
-      <provider selected="true" editor-type-id="text-editor">
-        <state relative-caret-position="390">
-          <caret line="40" column="0" lean-forward="false" selection-start-line="40" selection-start-column="0" selection-end-line="40" selection-end-column="0" />
-        </state>
-      </provider>
-    </entry>
-    <entry file="file://$PROJECT_DIR$/pom.xml">
-      <provider selected="true" editor-type-id="text-editor">
-        <state relative-caret-position="0">
-          <caret line="0" column="0" lean-forward="false" selection-start-line="0" selection-start-column="0" selection-end-line="0" selection-end-column="0" />
-          <folding />
-        </state>
-      </provider>
-    </entry>
-    <entry file="file://$PROJECT_DIR$/src/org/almostrealism/util/EditableFactory.java">
-      <provider selected="true" editor-type-id="text-editor">
-        <state relative-caret-position="390">
-          <caret line="40" column="0" lean-forward="false" selection-start-line="40" selection-start-column="0" selection-end-line="40" selection-end-column="0" />
-        </state>
-      </provider>
-    </entry>
-    <entry file="file://$PROJECT_DIR$/src/org/almostrealism/util/ParameterizedFactory.java">
-      <provider selected="true" editor-type-id="text-editor">
-        <state relative-caret-position="75">
-          <caret line="5" column="0" lean-forward="false" selection-start-line="5" selection-start-column="0" selection-end-line="5" selection-end-column="0" />
-        </state>
-      </provider>
-    </entry>
-    <entry file="file://$PROJECT_DIR$/pom.xml">
-      <provider selected="true" editor-type-id="text-editor">
-        <state relative-caret-position="580">
-          <caret line="79" column="20" lean-forward="true" selection-start-line="79" selection-start-column="20" selection-end-line="79" selection-end-column="20" />
-          <folding />
-        </state>
-      </provider>
-    </entry>
-    <entry file="file://$PROJECT_DIR$/pom.xml">
-      <provider selected="true" editor-type-id="text-editor">
-        <state relative-caret-position="386">
-          <caret line="76" column="0" lean-forward="false" selection-start-line="76" selection-start-column="0" selection-end-line="76" selection-end-column="0" />
-          <folding />
-        </state>
-      </provider>
-    </entry>
-    <entry file="file://$PROJECT_DIR$/settings.xml">
-      <provider selected="true" editor-type-id="text-editor">
-        <state relative-caret-position="0">
-          <caret line="0" column="0" lean-forward="false" selection-start-line="0" selection-start-column="0" selection-end-line="0" selection-end-column="0" />
-          <folding />
-        </state>
-      </provider>
-    </entry>
   </component>
   <component name="hg4idea.settings">
-    <option name="RECENT_HG_ROOT_PATH" value="$PROJECT_DIR$" />
-  </component>
-  <component name="hg4idea.settings">
-    <option name="CHECK_INCOMING_OUTGOING" value="true" />
     <option name="RECENT_HG_ROOT_PATH" value="$PROJECT_DIR$" />
   </component>
   <component name="masterDetails">
