--- conflicted
+++ resolved
@@ -35,10 +35,6 @@
 	public void setName(String n) { this.name = n; }
 	public String getName() { return this.name; }
 
-<<<<<<< HEAD
-	protected void setData(T data) { this.data = data; }
-=======
 	public void setData(T data) { this.data = data; }
->>>>>>> 15d0491f
 	public T getData() { return data; }
 }