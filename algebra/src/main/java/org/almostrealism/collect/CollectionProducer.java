--- conflicted
+++ resolved
@@ -98,7 +98,18 @@
 		return enumerate(axis, len, stride, repeat, this);
 	}
 
-<<<<<<< HEAD
+	default <V extends PackedCollection<?>> CollectionProducerComputation<V> enumerate(TraversalPolicy shape) {
+		return enumerate(shape, this);
+	}
+
+	default <V extends PackedCollection<?>> CollectionProducerComputation<V> enumerate(TraversalPolicy shape, TraversalPolicy stride) {
+		return enumerate(shape, stride, this);
+	}
+
+	default <V extends PackedCollection<?>> CollectionProducerComputation<V> permute(int... order) {
+		return permute(this, order);
+	}
+
 	/**
 	 * Convenience method to apply symmetric padding to this collection.
 	 * This method creates a {@link PackedCollectionPad} computation that adds the specified
@@ -120,20 +131,6 @@
 	 * @see PackedCollectionPad
 	 * @see org.almostrealism.collect.CollectionFeatures#pad(Producer, int...)
 	 */
-=======
-	default <V extends PackedCollection<?>> CollectionProducerComputation<V> enumerate(TraversalPolicy shape) {
-		return enumerate(shape, this);
-	}
-
-	default <V extends PackedCollection<?>> CollectionProducerComputation<V> enumerate(TraversalPolicy shape, TraversalPolicy stride) {
-		return enumerate(shape, stride, this);
-	}
-
-	default <V extends PackedCollection<?>> CollectionProducerComputation<V> permute(int... order) {
-		return permute(this, order);
-	}
-
->>>>>>> d4e2494e
 	default <V extends PackedCollection<?>> CollectionProducerComputation<V> pad(int... depths) {
 		return pad(this, depths);
 	}
