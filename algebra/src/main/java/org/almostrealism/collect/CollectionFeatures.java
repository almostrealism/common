/*
 * Copyright 2025 Michael Murray
 *
 *  Licensed under the Apache License, Version 2.0 (the "License");
 *  you may not use this file except in compliance with the License.
 *  You may obtain a copy of the License at
 *
 *     http://www.apache.org/licenses/LICENSE-2.0
 *
 *  Unless required by applicable law or agreed to in writing, software
 *  distributed under the License is distributed on an "AS IS" BASIS,
 *  WITHOUT WARRANTIES OR CONDITIONS OF ANY KIND, either express or implied.
 *  See the License for the specific language governing permissions and
 *  limitations under the License.
 */

package org.almostrealism.collect;

import io.almostrealism.code.Computation;
import io.almostrealism.code.ExpressionFeatures;
import io.almostrealism.collect.Algebraic;
import io.almostrealism.collect.ArithmeticSequenceExpression;
import io.almostrealism.collect.CollectionExpression;
import io.almostrealism.collect.CollectionProducerBase;
import io.almostrealism.collect.ComparisonExpression;
import io.almostrealism.collect.IndexOfPositionExpression;
import io.almostrealism.collect.RelativeTraversableExpression;
import io.almostrealism.collect.Shape;
import io.almostrealism.collect.TraversableExpression;
import io.almostrealism.collect.TraversalPolicy;
import io.almostrealism.collect.UniformCollectionExpression;
import io.almostrealism.expression.Absolute;
import io.almostrealism.expression.Expression;
import io.almostrealism.expression.Floor;
import io.almostrealism.expression.Max;
import io.almostrealism.expression.Min;
import io.almostrealism.expression.Mod;
import io.almostrealism.kernel.KernelPreferences;
import io.almostrealism.relation.Countable;
import io.almostrealism.relation.Evaluable;
import io.almostrealism.relation.Producer;
import io.almostrealism.relation.ProducerFeatures;
import io.almostrealism.relation.ProducerSubstitution;
import io.almostrealism.relation.Provider;
import io.almostrealism.scope.ArrayVariable;
import io.almostrealism.scope.ScopeSettings;
import io.almostrealism.util.DescribableParent;
import org.almostrealism.algebra.MatrixFeatures;
import org.almostrealism.algebra.computations.ScalarMatrixComputation;
import org.almostrealism.calculus.DeltaFeatures;
import org.almostrealism.bool.GreaterThanCollection;
import org.almostrealism.bool.LessThanCollection;
import org.almostrealism.collect.computations.AggregatedProducerComputation;
import org.almostrealism.collect.computations.AtomicConstantComputation;
import org.almostrealism.collect.computations.CollectionComparisonComputation;
import org.almostrealism.collect.computations.CollectionExponentComputation;
import org.almostrealism.collect.computations.CollectionExponentialComputation;
import org.almostrealism.collect.computations.CollectionLogarithmComputation;
import org.almostrealism.collect.computations.CollectionMinusComputation;
import org.almostrealism.collect.computations.CollectionPermute;
import org.almostrealism.collect.computations.CollectionProducerComputationBase;
import org.almostrealism.collect.computations.CollectionProductComputation;
import org.almostrealism.collect.computations.CollectionProvider;
import org.almostrealism.collect.computations.CollectionProviderProducer;
import org.almostrealism.collect.computations.CollectionSumComputation;
import org.almostrealism.collect.computations.CollectionZerosComputation;
import org.almostrealism.collect.computations.ConstantRepeatedProducerComputation;
import org.almostrealism.collect.computations.DynamicCollectionProducer;
import org.almostrealism.collect.computations.DynamicIndexProjectionProducerComputation;
import org.almostrealism.collect.computations.EpsilonConstantComputation;
import org.almostrealism.collect.computations.ExpressionComputation;
import org.almostrealism.collect.computations.PackedCollectionEnumerate;
import org.almostrealism.collect.computations.PackedCollectionMap;
import org.almostrealism.collect.computations.PackedCollectionPad;
import org.almostrealism.collect.computations.PackedCollectionRepeat;
import org.almostrealism.collect.computations.PackedCollectionSubset;
import org.almostrealism.collect.computations.Random;
import org.almostrealism.collect.computations.ReshapeProducer;
import org.almostrealism.collect.computations.DefaultTraversableExpressionComputation;
import org.almostrealism.collect.computations.SingleConstantComputation;
import org.almostrealism.collect.computations.TraversableRepeatedProducerComputation;
import org.almostrealism.hardware.MemoryData;
import org.almostrealism.hardware.MemoryDataComputation;
import org.almostrealism.hardware.computations.Assignment;
import org.almostrealism.io.Console;

import java.util.ArrayList;
import java.util.Comparator;
import java.util.List;
import java.util.Objects;
import java.util.function.BiFunction;
import java.util.function.Function;
import java.util.function.Predicate;
import java.util.function.Supplier;
import java.util.stream.Collectors;
import java.util.stream.IntStream;
import java.util.stream.Stream;

public interface CollectionFeatures extends ExpressionFeatures, ProducerFeatures {
	boolean enableShapelessWarning = false;
	boolean enableVariableRepeat = false;
	boolean enableStrictAssignmentSize = true;

	// Should be removed
	boolean enableTraversableRepeated = true;
	boolean enableGradientMultiplyEach = true;

	// Should be flipped and removed
	boolean enableIndexProjectionDeltaAlt = true;
	boolean enableCollectionIndexSize = false;

	static boolean isEnableIndexProjectionDeltaAlt() {
		return enableIndexProjectionDeltaAlt;
	}

	Console console = Computation.console.child();

	/**
	 * Creates a new {@link TraversalPolicy} with the specified dimensions.
	 * This is one of the most fundamental methods for creating shapes that define
	 * how data is organized and accessed in collections.
	 * 
	 * @param dims the dimensions of the shape (e.g., width, height, depth)
	 * @return a new {@link TraversalPolicy} representing the specified shape
	 * 
	 * @example
	 * <pre>{@code
	 * // Create a 1D shape with 5 elements
	 * TraversalPolicy shape1D = shape(5);
	 * // Result: shape with dimensions [5], total size = 5
	 * 
	 * // Create a 2D shape (matrix) with 3 rows and 4 columns
	 * TraversalPolicy shape2D = shape(3, 4);
	 * // Result: shape with dimensions [3, 4], total size = 12
	 * 
	 * // Create a 3D shape (tensor) with dimensions 2x3x4
	 * TraversalPolicy shape3D = shape(2, 3, 4);
	 * // Result: shape with dimensions [2, 3, 4], total size = 24
	 * }</pre>
	 */
	default TraversalPolicy shape(int... dims) { return new TraversalPolicy(dims); }
	
	/**
	 * Creates a new {@link TraversalPolicy} with the specified dimensions using long values.
	 * This overload is useful when working with very large dimensions that exceed
	 * the range of int values.
	 * 
	 * @param dims the dimensions of the shape as long values
	 * @return a new {@link TraversalPolicy} representing the specified shape
	 * 
	 * @example
	 * <pre>{@code
	 * // Create a large 1D shape
	 * TraversalPolicy largShape = shape(1000000L);
	 * // Result: shape with dimensions [1000000], total size = 1000000
	 * 
	 * // Create a 2D shape with large dimensions
	 * TraversalPolicy shape2D = shape(10000L, 20000L);
	 * // Result: shape with dimensions [10000, 20000], total size = 200000000
	 * }</pre>
	 */
	default TraversalPolicy shape(long... dims) { return new TraversalPolicy(dims); }
	
	/**
	 * Creates a position {@link TraversalPolicy} with the specified dimensions.
	 * Unlike regular shapes, positions are used to specify coordinates or offsets
	 * within a larger collection structure.
	 * 
	 * @param dims the position coordinates
	 * @return a new {@link TraversalPolicy} representing the specified position
	 * 
	 * @example
	 * <pre>{@code
	 * // Create a position at coordinates (2, 3) in a 2D space
	 * TraversalPolicy pos = position(2, 3);
	 * // Result: position representing coordinates [2, 3]
	 * 
	 * // Create a position at coordinates (1, 2, 3) in a 3D space
	 * TraversalPolicy pos3D = position(1, 2, 3);
	 * // Result: position representing coordinates [1, 2, 3]
	 * }</pre>
	 */
	default TraversalPolicy position(int... dims) { return new TraversalPolicy(true, dims); }

	/**
	 * Extracts the {@link TraversalPolicy} shape from a {@link Supplier}.
	 * This method is useful for determining the shape of collections at runtime
	 * by examining the supplier object.
	 * 
	 * @param s the supplier to extract shape from
	 * @return the {@link TraversalPolicy} representing the supplier's shape, or {@link #shape(int...)} if no shape available
	 * 
	 * @example
	 * <pre>{@code
	 * // Extract shape from a {@link CollectionProducer} created with c()
	 * CollectionProducer<PackedCollection<?>> vector = c(1.0, 2.0, 3.0);
	 * TraversalPolicy vectorShape = shape(vector);
	 * // Result: shape with dimensions [3]
	 * 
	 * // Extract shape from arithmetic operation results
	 * CollectionProducer<PackedCollection<?>> a = c(shape(2, 3), 1, 2, 3, 4, 5, 6);
	 * CollectionProducer<PackedCollection<?>> b = c(shape(2, 3), 2, 3, 4, 5, 6, 7);
	 * CollectionProducer<PackedCollection<?>> sum = add(a, b);
	 * TraversalPolicy resultShape = shape(sum);
	 * // Result: shape with dimensions [2, 3]
	 * 
	 * // Extract shape from reshaped {@link CollectionProducer}
	 * CollectionProducer<PackedCollection<?>> reshaped = vector.reshape(shape(1, 3));
	 * TraversalPolicy reshapedShape = shape(reshaped);
	 * // Result: shape with dimensions [1, 3]
	 * }</pre>
	 */
	default TraversalPolicy shape(Supplier s) {
		if (s instanceof Shape) {
			return ((Shape) s).getShape();
		} else {
			if (enableShapelessWarning) {
				console.warn(s.getClass() + " does not have a Shape");
			}

			return shape(1);
		}
	}

	/**
	 * Extracts the {@link TraversalPolicy} shape from a {@link TraversableExpression}.
	 * This method is used to determine the shape of expressions used in 
	 * computational graphs and operations.
	 * 
	 * @param t the {@link TraversableExpression} to extract shape from
	 * @return the {@link TraversalPolicy} representing the expression's shape, or {@link #shape(int...)} if no shape available
	 * 
	 * @example
	 * <pre>{@code
	 * // Create an expression with known shape
	 * TraversableExpression expr = new PackedCollectionMap(shape(2, 3), someProducer, mapper);
	 * TraversalPolicy extractedShape = shape(expr);
	 * // Result: shape with dimensions [2, 3]
	 * }</pre>
	 */
	default TraversalPolicy shape(TraversableExpression t) {
		if (t instanceof Shape) {
			return ((Shape) t).getShape();
		} else {
			if (enableShapelessWarning) {
				System.out.println("WARN: " + t.getClass() + " does not have a Shape");
			}

			return shape(1);
		}
	}

	/**
	 * Gets the number of elements that will be operated on by one thread of a kernel
	 * for the given {@link Supplier}. This is not the total number of elements that can be
	 * produced, but rather the number that will be processed by a single thread.
	 * The total number is the product of the size and the count.
	 * 
	 * @param s the supplier to examine
	 * @return the total number of elements, or -1 if the supplier is null
	 * 
	 * @example
	 * <pre>{@code
	 * // Get size of a {@link CollectionProducer} created with c()
	 * CollectionProducer<PackedCollection<?>> vector = c(1.0, 2.0, 3.0);
	 * int vectorSize = size(vector);
	 * // Result: 3 (3 elements in the vector)
	 * 
	 * // Get size of arithmetic operation results
	 * CollectionProducer<PackedCollection<?>> a = c(shape(2, 3), 1, 2, 3, 4, 5, 6);
	 * CollectionProducer<PackedCollection<?>> b = c(shape(2, 3), 2, 3, 4, 5, 6, 7);
	 * CollectionProducer<PackedCollection<?>> sum = add(a, b);
	 * int matrixSize = size(sum);
	 * // Result: 6 (2 * 3 matrix elements)
	 * 
	 * // Get size of reshaped producers
	 * CollectionProducer<PackedCollection<?>> reshaped = vector.reshape(shape(1, 3));
	 * int reshapedSize = size(reshaped);
	 * // Result: 3 (same total elements, different shape)
	 * }</pre>
	 */
	default int size(Supplier s) {
		if (s == null) {
			return -1;
		} else if (s instanceof MemoryDataComputation) {
			return ((MemoryDataComputation) s).getMemLength();
		} else {
			return shape(s).getSize();
		}
	}

	/**
	 * Gets the number of elements that will be operated on by a single thread
	 * of a kernel for a {@link Shape}. This is a convenient method for getting
	 * the size directly from objects that implement the {@link Shape} interface.
	 * The total number of elements is the product of this size and the count.
	 * 
	 * @param s the {@link Shape} to examine
	 * @return the number of elements operated on by one thread
	 * 
	 * @example
	 * <pre>{@code
	 * // Get size of a shape object
	 * Shape<?> collection = new PackedCollection<>(shape(2, 3, 4));
	 * int totalElements = size(collection);
	 * // Result: 24 (2 * 3 * 4 elements)
	 * }</pre>
	 */
	default int size(Shape s) {
		return s.getShape().getSize();
	}

	// TODO  Move to TraversalPolicy
	/**
	 * Pads a {@link TraversalPolicy} shape with additional dimensions of length 1.
	 * This utility method adds dimensions to a shape until it reaches the target
	 * number of dimensions, useful for making shapes compatible for operations.
	 * 
	 * @param shape the original shape to pad
	 * @param target the desired number of dimensions
	 * @return a new {@link TraversalPolicy} with the target number of dimensions
	 * 
	 * @example
	 * <pre>{@code
	 * // Pad a 1D shape to 3D
	 * TraversalPolicy original = shape(5); // [5]
	 * TraversalPolicy padded = padDimensions(original, 3);
	 * // Result: shape [1, 1, 5] (padded at the beginning)
	 * 
	 * // Pad a 2D shape to 4D
	 * TraversalPolicy matrix = shape(3, 4); // [3, 4]
	 * TraversalPolicy tensor = padDimensions(matrix, 4);
	 * // Result: shape [1, 1, 3, 4]
	 * }</pre>
	 */
	default TraversalPolicy padDimensions(TraversalPolicy shape, int target) {
		return padDimensions(shape, 1, target);
	}

	// TODO  Move to TraversalPolicy
	/**
	 * Pads a {@link TraversalPolicy} shape with additional dimensions, but only if it has at least min dimensions.
	 * This overload provides more control by specifying a minimum number of dimensions
	 * that must be present before padding occurs.
	 * 
	 * @param shape the original shape to pad
	 * @param min the minimum number of dimensions required before padding
	 * @param target the desired number of dimensions after padding
	 * @return a new {@link TraversalPolicy} with the target number of dimensions (if min is met)
	 * 
	 * @example
	 * <pre>{@code
	 * // Only pad if shape has at least 2 dimensions
	 * TraversalPolicy small = shape(5); // [5] - only 1 dimension
	 * TraversalPolicy unchanged = padDimensions(small, 2, 4);
	 * // Result: [5] (unchanged because it has less than 2 dimensions)
	 * 
	 * TraversalPolicy matrix = shape(3, 4); // [3, 4] - 2 dimensions
	 * TraversalPolicy expanded = padDimensions(matrix, 2, 4);
	 * // Result: [1, 1, 3, 4] (padded because it has >= 2 dimensions)
	 * }</pre>
	 */
	default TraversalPolicy padDimensions(TraversalPolicy shape, int min, int target) {
		return padDimensions(shape, min, target, false);
	}

	// TODO  Move to TraversalPolicy
	/**
	 * Pads a {@link TraversalPolicy} shape with additional dimensions, with control over padding direction.
	 * This is the most flexible padding method, allowing you to specify whether
	 * padding dimensions should be added at the beginning (false) or end (true) of the shape.
	 * 
	 * @param shape the original shape to pad
	 * @param min the minimum number of dimensions required before padding
	 * @param target the desired number of dimensions after padding
	 * @param post whether to append dimensions at the end (true) or prepend at the beginning (false)
	 * @return a new {@link TraversalPolicy} with the target number of dimensions
	 * 
	 * @example
	 * <pre>{@code
	 * // Pad at the beginning (default behavior)
	 * TraversalPolicy original = shape(3, 4); // [3, 4]
	 * TraversalPolicy frontPadded = padDimensions(original, 1, 4, false);
	 * // Result: [1, 1, 3, 4] (padded at front)
	 * 
	 * // Pad at the end
	 * TraversalPolicy backPadded = padDimensions(original, 1, 4, true);
	 * // Result: [3, 4, 1, 1] (padded at back)
	 * 
	 * // Practical use: making tensor shapes compatible
	 * TraversalPolicy vector = shape(100); // [100]
	 * TraversalPolicy batchVector = padDimensions(vector, 1, 2, false);
	 * // Result: [1, 100] (adds batch dimension at front)
	 * }</pre>
	 */
	default TraversalPolicy padDimensions(TraversalPolicy shape, int min, int target, boolean post) {
		if (shape.getDimensions() < min) {
			return shape;
		}

		while (shape.getDimensions() < target) {
			shape = post ? shape.appendDimension(1) : shape.prependDimension(1);
		}

		return shape;
	}

	/**
	 * Creates a {@link PackedCollection} from an array of double values.
	 * This is one of the primary methods for creating collections from raw data,
	 * automatically determining the shape based on the array length.
	 * 
	 * <p>Note: This method delegates to {@link PackedCollection#of(double...)}.
	 * 
	 * @param values the double values to pack into a collection
	 * @return a new {@link PackedCollection} containing the specified values
	 * 
	 * @example
	 * <pre>{@code
	 * // Create a collection from double array
	 * PackedCollection<?> collection = pack(1.0, 2.0, 3.0, 4.0);
	 * // Result: PackedCollection with shape [4] containing [1.0, 2.0, 3.0, 4.0]
	 * 
	 * // Create a single-element collection
	 * PackedCollection<?> single = pack(42.0);
	 * // Result: PackedCollection with shape [1] containing [42.0]
	 * }</pre>
	 */
	default PackedCollection<?> pack(double... values) {
		return PackedCollection.of(values);
	}

	/**
	 * Creates a {@link PackedCollection} from an array of float values.
	 * The float values are automatically converted to double precision
	 * before being stored in the collection.
	 * 
	 * @param values the float values to pack into a collection
	 * @return a new {@link PackedCollection} containing the converted double values
	 * 
	 * @example
	 * <pre>{@code
	 * // Create a collection from float array
	 * PackedCollection<?> collection = pack(1.5f, 2.5f, 3.5f);
	 * // Result: PackedCollection with shape [3] containing [1.5, 2.5, 3.5] as doubles
	 * 
	 * // Single float value
	 * PackedCollection<?> single = pack(3.14f);
	 * // Result: PackedCollection with shape [1] containing [3.14] as double
	 * }</pre>
	 */
	default PackedCollection<?> pack(float... values) {
		return PackedCollection.of(IntStream.range(0, values.length).mapToDouble(i -> values[i]).toArray());
	}

	/**
	 * Creates an empty {@link PackedCollection} with the specified shape.
	 * The collection will have the correct dimensions but all values
	 * will be initialized to zero.
	 * 
	 * <p>Note: This method is equivalent to {@code new PackedCollection<>(shape)}.
	 * 
	 * @param shape the {@link TraversalPolicy} defining the collection's shape
	 * @return a new empty {@link PackedCollection} with the specified shape
	 * 
	 * @example
	 * <pre>{@code
	 * // Create empty 2D collection
	 * PackedCollection<?> matrix = empty(shape(3, 4));
	 * // Result: 3x4 PackedCollection filled with zeros
	 * 
	 * // Create empty 1D collection
	 * PackedCollection<?> vector = empty(shape(5));
	 * // Result: 1D PackedCollection with 5 zero elements
	 * }</pre>
	 */
	default PackedCollection<?> empty(TraversalPolicy shape) {
		return new PackedCollection<>(shape);
	}

	default <T> Producer<T> p(T value) {
		if (value instanceof Producer) {
			throw new IllegalArgumentException();
		} else if (value instanceof Shape) {
			return new CollectionProviderProducer((Shape) value);
		} else {
			return () -> new Provider<>(value);
		}
	}

	default <T, V> Provider<T> p(Supplier<V> ev, Function<V, T> func) {
		if (ev instanceof CollectionProvider) {
			return new CollectionProvider(null) {
				@Override
				public T get() {
					return func.apply((V) ((CollectionProvider) ev).get());
				}
			};
		} else {
			return new Provider<>(null) {
				@Override
				public T get() {
					return func.apply((V) ((Provider) ev).get());
				}
			};
		}
	}

	@Override
	default <T> Producer<?> delegate(Producer<T> original, Producer<T> actual) {
		if (actual == null) return null;

		TraversalPolicy shape = null;
		boolean fixedCount = Countable.isFixedCount(actual);

		if (actual instanceof Shape && ((Shape) actual).getShape().getSize() == 1) {
			shape = new TraversalPolicy(1);
			fixedCount = false;
		} else if (!(actual instanceof CollectionProducer) && original instanceof Shape) {
			shape = ((Shape) original).getShape();
			fixedCount = Countable.isFixedCount(original);
		}

		if (shape != null) {
			Evaluable ev = actual.get();
			actual = new DynamicCollectionProducer(new TraversalPolicy(1),
					args -> ev.evaluate((Object[]) args), false, fixedCount);
		}

		return new DelegatedCollectionProducer<>(c(actual), false, false);
	}

	@Override
	default <T> ProducerSubstitution<T> substitute(Producer<T> original, Producer<T> replacement) {
		return new CollectionProducerSubstitution(original, replacement);
	}

	/**
	 * Creates a {@link CollectionProducer} from a sequence of double values.
	 * This is a fundamental method for creating computational producers
	 * from raw numeric data.
	 * 
	 * @param <T> the type of {@link PackedCollection} produced
	 * @param values the double values to include in the producer
	 * @return a {@link CollectionProducer} that generates the specified values
	 * 
	 * @example
	 * <pre>{@code
	 * // Create a producer for multiple values
	 * CollectionProducer<PackedCollection<?>> producer = c(1.0, 2.0, 3.0);
	 * // Result: Producer that generates a collection [1.0, 2.0, 3.0]
	 * 
	 * // Create a single-value producer (becomes a constant)
	 * CollectionProducer<PackedCollection<?>> constant = c(42.0);
	 * // Result: Constant producer that generates [42.0]
	 * 
	 * // Create from computed values
	 * double[] computed = {Math.PI, Math.E, Math.sqrt(2)};
	 * CollectionProducer<PackedCollection<?>> mathConstants = c(computed);
	 * // Result: Producer with [3.14159..., 2.71828..., 1.41421...]
	 * }</pre>
	 */
	default <T extends PackedCollection<?>> CollectionProducer<T> c(double... values) {
		if (values.length == 1) {
			return constant(values[0]);
		}

		PackedCollection<?> c = PackedCollection.factory().apply(values.length);
		c.setMem(0, values);
		return (CollectionProducer<T>) c(c);
	}

	/**
	 * Creates a {@link CollectionProducer} with a specific shape from double values.
	 * This method allows you to specify both the data and the desired shape,
	 * enabling creation of multi-dimensional collections.
	 * 
	 * @param <T> the type of {@link PackedCollection} produced
	 * @param shape the desired shape for the collection
	 * @param values the double values to include (must match shape's total size)
	 * @return a {@link CollectionProducer} with the specified shape and values
	 * @throws IllegalArgumentException if values.length doesn't match shape.getTotalSize()
	 * 
	 * @example
	 * <pre>{@code
	 * // Create a 2x3 matrix producer
	 * CollectionProducer<PackedCollection<?>> matrix = c(shape(2, 3), 1, 2, 3, 4, 5, 6);
	 * // Result: 2x3 matrix producer with values [[1,2,3], [4,5,6]]
	 * 
	 * // Create a single constant with specific shape
	 * CollectionProducer<PackedCollection<?>> constant = c(shape(1), 42.0);
	 * // Result: Constant producer with shape [1] containing [42.0]
	 * }</pre>
	 */
	default <T extends PackedCollection<?>> CollectionProducer<T> c(TraversalPolicy shape, double... values) {
		if (values.length != shape.getTotalSize()) {
			throw new IllegalArgumentException("Wrong number of values for shape");
		} else if (values.length == 1) {
			return constant(shape, values[0]);
		}

		PackedCollection<T> c = new PackedCollection<>(shape);
		c.setMem(0, values);
		return (CollectionProducer<T>) c(c);
	}

	/**
	 * Creates a constant {@link CollectionProducer} that always produces the same scalar value.
	 * This is useful for creating constant terms in mathematical expressions
	 * and operations.
	 * 
	 * @param <T> the type of {@link PackedCollection} produced
	 * @param value the constant value to produce
	 * @return a {@link CollectionProducer} that always generates the specified constant
	 * 
	 * @example
	 * <pre>{@code
	 * // Create a constant producer
	 * CollectionProducer<PackedCollection<?>> pi = constant(Math.PI);
	 * // Result: Producer that always generates [3.14159...]
	 * 
	 * // Use in mathematical operations
	 * CollectionProducer<PackedCollection<?>> zero = constant(0.0);
	 * CollectionProducer<PackedCollection<?>> one = constant(1.0);
	 * // These can be used in {@link #add}, {@link #multiply}, etc.
	 * }</pre>
	 */
	default <T extends PackedCollection<?>> CollectionProducer<T> constant(double value) {
		return constant(shape(1), value);
	}

	/**
	 * Creates a constant {@link CollectionProducer} with a specific shape.
	 * All elements in the produced collection will have the same constant value,
	 * but the collection will have the specified multi-dimensional shape.
	 * 
	 * @param <T> the type of {@link PackedCollection} produced
	 * @param shape the desired shape for the constant collection
	 * @param value the constant value for all elements
	 * @return a {@link CollectionProducer} that generates a constant-filled collection
	 * 
	 * @example
	 * <pre>{@code
	 * // Create a 2x3 matrix filled with ones
	 * CollectionProducer<PackedCollection<?>> ones = constant(shape(2, 3), 1.0);
	 * // Result: Producer that generates a 2x3 matrix [[1,1,1], [1,1,1]]
	 * 
	 * // Create a 1D vector filled with zeros
	 * CollectionProducer<PackedCollection<?>> zeros = constant(shape(5), 0.0);
	 * // Result: Producer that generates [0, 0, 0, 0, 0]
	 * 
	 * // Create a 3D tensor filled with pi
	 * CollectionProducer<PackedCollection<?>> piTensor = constant(shape(2, 2, 2), Math.PI);
	 * // Result: 2x2x2 tensor where all 8 elements equal π
	 * }</pre>
	 */
	default <T extends PackedCollection<?>> CollectionProducer<T> constant(TraversalPolicy shape, double value) {
		if (shape.getTotalSizeLong() == 1) {
			return new AtomicConstantComputation<T>(value).reshape(shape);
		} else {
			return new SingleConstantComputation<>(shape, value);
		}
	}

	default <T extends PackedCollection<?>> CollectionProducerBase<T, CollectionProducer<T>> c(TraversalPolicy shape, Evaluable<PackedCollection<?>> ev) {
		return c(new CollectionProducerBase<>() {
			@Override
			public Evaluable get() { return ev; }

			@Override
			public TraversalPolicy getShape() {
				return shape;
			}

			@Override
			public Producer<Object> traverse(int axis) {
				return (CollectionProducer) CollectionFeatures.this.traverse(axis, (Producer) this);
			}

			@Override
			public Producer reshape(TraversalPolicy shape) {
				return CollectionFeatures.this.reshape(shape, this);
			}
		});
	}

	default <T extends PackedCollection<?>> CollectionProducer<T> c(T value) {
		if (value.getShape().getTotalSizeLong() == 1) {
			return new AtomicConstantComputation<>(value.toDouble());
		} else if (value.getShape().getTotalSizeLong() < ScopeSettings.maxConditionSize) {
			// DefaultTraversableExpressionComputation will inevitably leverage conditional
			// expressions, which should be avoided if there would be too many branches
			return DefaultTraversableExpressionComputation.fixed(value);
		} else {
			// For fixed values which are too large, it is better to simply use a copy
			// of the relevant data rather than try and represent all the values it
			// might take on as an Expression via DefaultTraversableExpressionComputation
			PackedCollection<?> copy = new PackedCollection<>(value.getShape());
			copy.setMem(0, value);
			return (CollectionProducer<T>) cp(copy);
		}
	}

	default <V extends PackedCollection<?>> CollectionProducer<V> cp(V value) {
		return c(p(value));
	}

	/**
	 * Creates a {@link CollectionProducerComputation} that generates a collection filled with zeros.
	 * This is one of the most basic building blocks for creating empty collections
	 * or initializing collections to a known state.
	 * 
	 * @param <V> the type of {@link PackedCollection} produced
	 * @param shape the desired shape for the zero-filled collection
	 * @return a {@link CollectionProducerComputation} that generates zeros
	 * 
	 * @example
	 * <pre>{@code
	 * // Create a zero vector
	 * CollectionProducerComputation<PackedCollection<?>> zeroVector = zeros(shape(5));
	 * // Result: Producer that generates [0.0, 0.0, 0.0, 0.0, 0.0]
	 * 
	 * // Create a zero matrix
	 * CollectionProducerComputation<PackedCollection<?>> zeroMatrix = zeros(shape(2, 3));
	 * // Result: Producer that generates 2x3 matrix of all zeros
	 * 
	 * // Create a 3D tensor of zeros
	 * CollectionProducerComputation<PackedCollection<?>> zeroTensor = zeros(shape(2, 2, 2));
	 * // Result: Producer that generates 2x2x2 tensor of all zeros
	 * }</pre>
	 */
	default <V extends PackedCollection<?>> CollectionProducerComputation<V> zeros(TraversalPolicy shape) {
		return new CollectionZerosComputation<>(shape);
	}

	default <T extends MemoryData> Assignment<T> a(String shortDescription, Producer<T> result, Producer<T> value) {
		Assignment<T> a = a(result, value);
		a.getMetadata().setShortDescription(shortDescription);
		return a;
	}

	default <T extends MemoryData> Assignment<T> a(Producer<T> result, Producer<T> value) {
		TraversalPolicy resultShape = shape(result);
		TraversalPolicy valueShape = shape(value);

		if (resultShape.getSize() != valueShape.getSize()) {
			int axis = TraversalPolicy.compatibleAxis(resultShape, valueShape, enableStrictAssignmentSize);
			if (axis == -1) {
				throw new IllegalArgumentException();
			} else if (axis < resultShape.getTraversalAxis()) {
				console.warn("Assignment destination (" + resultShape.getCountLong() +
						") adjusted to match source (" + valueShape.getCountLong() + ")");
			}

			return a(traverse(axis, (Producer) result), value);
		}

		return new Assignment<>(shape(result).getSize(), result, value);
	}

	@Deprecated
	default <T extends PackedCollection<?>> CollectionProducerComputation<T> concat(Producer<PackedCollection<?>>... producers) {
		Function<List<ArrayVariable<Double>>, Expression<Double>> expressions[] = IntStream.range(0, producers.length)
				.mapToObj(i -> (Function<List<ArrayVariable<Double>>, Expression<Double>>) args -> args.get(i + 1).getValueRelative(0))
				.toArray(Function[]::new);
		return new ExpressionComputation(shape(producers.length, 1), List.of(expressions), producers);
	}

	default <T extends PackedCollection<?>> CollectionProducer<T> concat(int axis, Producer<PackedCollection<?>>... producers) {
		List<TraversalPolicy> shapes = Stream.of(producers)
				.map(this::shape)
				.filter(s -> s.getDimensions() == shape(producers[0]).getDimensions())
				.collect(Collectors.toList());
		if (shapes.size() != producers.length) {
			throw new IllegalArgumentException("All inputs must have the same number of dimensions");
		}

		long dims[] = new long[shapes.get(0).getDimensions()];
		for (int i = 0; i < dims.length; i++) {
			if (i == axis) {
				dims[i] = shapes.stream().mapToLong(s -> s.length(axis)).sum();
			} else {
				dims[i] = shapes.get(0).length(i);
			}
		}

		return concat(new TraversalPolicy(dims), producers);
	}

	default <T extends PackedCollection<?>> CollectionProducer<T> concat(TraversalPolicy shape, Producer<PackedCollection<?>>... producers) {
		List<TraversalPolicy> shapes = Stream.of(producers)
				.map(this::shape)
				.filter(s -> s.getDimensions() == shape.getDimensions())
				.collect(Collectors.toList());

		if (shapes.size() != producers.length) {
			throw new IllegalArgumentException("All inputs must have the same number of dimensions");
		}

		int axis = -1;

		for (TraversalPolicy s : shapes) {
			for (int d = 0; d < shape.getDimensions(); d++) {
				if (s.length(d) != shape.length(d)) {
					if (axis < 0) axis = d;

					if (axis != d) {
						throw new IllegalArgumentException("Cannot concatenate over more than one axis at once");
					}
				}
			}
		}

		int total = 0;
		List<TraversalPolicy> positions = new ArrayList<>();

		for (TraversalPolicy s : shapes) {
			if (total >= shape.length(axis)) {
				throw new IllegalArgumentException("The result is not large enough to concatenate all inputs");
			}

			int pos[] = new int[s.getDimensions()];
			pos[axis] = total;
			total += s.length(axis);
			positions.add(new TraversalPolicy(true, pos));
		}

		return add(IntStream.range(0, shapes.size())
				.mapToObj(i -> pad(shape, positions.get(i), producers[i]))
				.collect(Collectors.toList()));
	}

	default <T extends PackedCollection<?>> CollectionProducer<T> c(Producer producer) {
		if (producer instanceof CollectionProducer) {
			return (CollectionProducer<T>) producer;
		} else if (producer instanceof Shape) {
			return new ReshapeProducer(((Shape) producer).getShape().getTraversalAxis(), producer);
		} else if (producer != null) {
			throw new UnsupportedOperationException(producer.getClass() + " cannot be converted to a CollectionProducer");
		} else {
			throw new UnsupportedOperationException();
		}
	}

	default <T extends PackedCollection<?>> CollectionProducerComputation<T> c(Producer supplier, int index) {
		return new ExpressionComputation<>(List.of(args -> args.get(1).getValueRelative(index)), supplier);
	}

	default <T extends PackedCollection<?>> CollectionProducerComputation<T> c(Producer<T> collection,
																			   Producer<PackedCollection<?>> index) {
		if (enableCollectionIndexSize) {
			return c(shape(index), collection, index);
		} else {
			return c(shape(collection), collection, index);
		}
	}

	default <T extends PackedCollection<?>> CollectionProducerComputation<T> c(TraversalPolicy shape,
																			   Producer<T> collection,
																			   Producer<PackedCollection<?>> index) {
		DefaultTraversableExpressionComputation exp = new DefaultTraversableExpressionComputation<>("valueAtIndex", shape,
				args -> CollectionExpression.create(shape, idx -> args[1].getValueAt(args[2].getValueAt(idx))),
				(Supplier) collection, index);
		if (shape.getTotalSize() == 1 && Countable.isFixedCount(index)) {
			exp.setShortCircuit(args -> {
				Evaluable<? extends PackedCollection> out = ag -> new PackedCollection(1);
				Evaluable<? extends PackedCollection> c = collection.get();
				Evaluable<? extends PackedCollection> i = index.get();

				PackedCollection<?> col = c.evaluate(args);
				PackedCollection idx = i.evaluate(args);
				PackedCollection dest = out.evaluate(args);
				dest.setMem(col.toDouble((int) idx.toDouble(0)));
				return dest;
			});
		}

		return exp;
	}

	default <T extends PackedCollection<?>> CollectionProducerComputation<T> c(Producer<T> collection,
																			   Producer<PackedCollection<?>>... pos) {
		return c(collection, shape(collection), pos);
	}

	default <T extends PackedCollection<?>> CollectionProducerComputation<T> c(Producer<T> collection,
																			   TraversalPolicy collectionShape,
																			   Producer<PackedCollection<?>>... pos) {
		return c(shape(pos[0]), collection, collectionShape, pos);
	}

	default <T extends PackedCollection<?>> CollectionProducerComputation<T> c(TraversalPolicy outputShape,
																			   Producer<T> collection,
																			   TraversalPolicy collectionShape,
																			   Producer<PackedCollection<?>>... pos) {
		return c(outputShape, collection, index(collectionShape, pos));
	}

	default <T extends PackedCollection<?>> CollectionProducerComputation<T> index(TraversalPolicy shapeOf,
																				   Producer<PackedCollection<?>>... pos) {
		return index(shape(pos[0]), shapeOf, pos);
	}

	default <T extends PackedCollection<?>> CollectionProducerComputation<T> index(TraversalPolicy shape,
																				   TraversalPolicy shapeOf,
																				   Producer<PackedCollection<?>>... pos) {
		return new DefaultTraversableExpressionComputation<>("index", shape,
						(args) ->
								new IndexOfPositionExpression(shape, shapeOf,
										Stream.of(args).skip(1).toArray(TraversableExpression[]::new)), pos);
	}

	default <T extends PackedCollection<?>> CollectionProducerComputation<T> sizeOf(Producer<PackedCollection<?>> collection) {
		return new DefaultTraversableExpressionComputation<>("sizeOf", shape(1),
				(args) -> CollectionExpression.create(shape(1),
						index -> {
							TraversableExpression value = ((RelativeTraversableExpression) args[1]).getExpression();
							return ((ArrayVariable) value).length();
						}), collection);
	}

	default DynamicCollectionProducer func(TraversalPolicy shape, Function<Object[], PackedCollection<?>> function) {
		return new DynamicCollectionProducer<>(shape, function);
	}

	default DynamicCollectionProducer func(TraversalPolicy shape, Function<Object[], PackedCollection<?>> function, boolean kernel) {
		return new DynamicCollectionProducer<>(shape, function, kernel);
	}

	default DynamicCollectionProducer func(TraversalPolicy shape, Function<Object[], PackedCollection<?>> function,
										   boolean kernel, boolean fixedCount) {
		return new DynamicCollectionProducer<>(shape, function, kernel, fixedCount);
	}

	default DynamicCollectionProducer func(TraversalPolicy shape,
										   Function<PackedCollection<?>[], Function<Object[], PackedCollection<?>>> function,
										   Producer[] args) {
		return new DynamicCollectionProducer(shape, function, false, true, args);
	}

	default DynamicCollectionProducer func(TraversalPolicy shape,
										   Function<PackedCollection<?>[], Function<Object[], PackedCollection<?>>> function,
										   Producer<?> argument, Producer<?>... args) {
		return new DynamicCollectionProducer(shape, function, false, true, argument, args);
	}

	default <T, P extends Producer<T>> Producer<T> alignTraversalAxes(
			List<Producer<T>> producers, BiFunction<TraversalPolicy, List<Producer<T>>, P> processor) {
		return TraversalPolicy
				.alignTraversalAxes(
						producers.stream().map(this::shape).collect(Collectors.toList()),
						producers,
						(i, p) -> traverse(i, (Producer) p),
						(i, p) -> {
							if (enableVariableRepeat || Countable.isFixedCount(p)) {
								return (Producer) repeat(i, (Producer) p);
							} else {
								return p;
							}
						},
						processor);
	}

	default <T> TraversalPolicy largestTotalSize(List<Producer<T>> producers) {
		return producers.stream().map(this::shape).max(Comparator.comparing(TraversalPolicy::getTotalSizeLong)).get();
	}

	default <T> long lowestCount(List<Producer<T>> producers) {
		return producers.stream().map(this::shape).mapToLong(TraversalPolicy::getCountLong).min().getAsLong();
	}

	default <T> long highestCount(List<Producer<T>> producers) {
		return producers.stream().map(this::shape).mapToLong(TraversalPolicy::getCountLong).max().getAsLong();
	}

	/**
	 * Changes the traversal axis of a collection producer.
	 * This operation modifies how the collection is traversed during computation
	 * without changing the underlying data layout.
	 * 
	 * @param <T> the type of PackedCollection
	 * @param axis the new traversal axis (0-based index)
	 * @param producer the collection producer to modify
	 * @return a CollectionProducer with the specified traversal axis
	 * 
	 * @example
	 * <pre>{@code
	 * // Create a 2D collection and change traversal axis
	 * CollectionProducer<PackedCollection<?>> matrix = c(shape(3, 4), 
	 *     1, 2, 3, 4, 5, 6, 7, 8, 9, 10, 11, 12);
	 * 
	 * // Traverse along axis 0 (rows)
	 * CollectionProducer<PackedCollection<?>> rowTraversal = traverse(0, matrix);
	 * // Changes how iteration occurs over the matrix
	 * 
	 * // Traverse along axis 1 (columns)
	 * CollectionProducer<PackedCollection<?>> colTraversal = traverse(1, matrix);
	 * // Different traversal pattern for the same data
	 * }</pre>
	 */
	default <T extends PackedCollection<?>> CollectionProducer<T> traverse(int axis, Producer<T> producer) {
		if (producer instanceof ReshapeProducer) {
			return ((ReshapeProducer) producer).traverse(axis);
		} else if (producer instanceof CollectionProducerComputation) {
			return ((CollectionProducerComputation<T>) producer).traverse(axis);
		}

		return new ReshapeProducer(axis, producer);
	}

	/**
	 * Alias for {@link #traverseEach} - sets up the producer to traverse each element.
	 * This is a convenience method that makes collection operations more readable.
	 * 
	 * @param <T> the type of PackedCollection
	 * @param producer the collection producer to modify
	 * @return a Producer configured to traverse each element
	 * 
	 * @example
	 * <pre>{@code
	 * // Set up element-wise traversal
	 * CollectionProducer<PackedCollection<?>> vector = c(1.0, 2.0, 3.0);
	 * Producer eachElement = each(vector);
	 * // Result: Producer configured for element-wise operations
	 * }</pre>
	 */
	default <T extends PackedCollection<?>> Producer each(Producer<T> producer) {
		return traverseEach(producer);
	}

	/**
	 * Configures a producer to traverse each individual element.
	 * This sets up the traversal policy to process every element independently,
	 * which is useful for element-wise operations and transformations.
	 * 
	 * @param <T> the type of PackedCollection
	 * @param producer the collection producer to configure
	 * @return a Producer configured for element-wise traversal
	 * 
	 * @example
	 * <pre>{@code
	 * // Configure for element-wise processing
	 * CollectionProducer<PackedCollection<?>> matrix = c(shape(2, 3), 1, 2, 3, 4, 5, 6);
	 * Producer elementWise = traverseEach(matrix);
	 * // Result: Producer that can process each of the 6 elements individually
	 * 
	 * // Useful for applying functions to each element
	 * CollectionProducer<PackedCollection<?>> vector = c(1.0, 4.0, 9.0);
	 * Producer sqrt = traverseEach(vector).sqrt(); // hypothetical sqrt operation
	 * // Would apply sqrt to each element: [1.0, 2.0, 3.0]
	 * }</pre>
	 */
	default <T extends PackedCollection<?>> Producer traverseEach(Producer<T> producer) {
		return new ReshapeProducer(((Shape) producer).getShape().traverseEach(), producer);
	}

	/**
	 * Reshapes a collection producer to have a new shape.
	 * This operation changes the dimensional structure of the collection
	 * while preserving the total number of elements.
	 * 
	 * @param <T> the type of Shape
	 * @param shape the new shape for the collection
	 * @param producer the collection producer to reshape
	 * @return a Producer with the new shape
	 * @throws IllegalArgumentException if the new shape has a different total size
	 * 
	 * @example
	 * <pre>{@code
	 * // Reshape a 1D vector to a 2D matrix
	 * CollectionProducer<PackedCollection<?>> vector = c(1, 2, 3, 4, 5, 6);
	 * Producer<PackedCollection<?>> matrix = reshape(shape(2, 3), vector);
	 * // Result: 2x3 matrix [[1,2,3], [4,5,6]]
	 * 
	 * // Reshape a matrix to a different matrix
	 * CollectionProducer<PackedCollection<?>> matrix2x3 = c(shape(2, 3), 1, 2, 3, 4, 5, 6);
	 * Producer<PackedCollection<?>> matrix3x2 = reshape(shape(3, 2), matrix2x3);
	 * // Result: 3x2 matrix [[1,2], [3,4], [5,6]]
	 * 
	 * // Flatten a multi-dimensional array
	 * CollectionProducer<PackedCollection<?>> tensor = c(shape(2, 2, 2), 1, 2, 3, 4, 5, 6, 7, 8);
	 * Producer<PackedCollection<?>> flattened = reshape(shape(8), tensor);
	 * // Result: 1D vector [1, 2, 3, 4, 5, 6, 7, 8]
	 * }</pre>
	 */
	default <T extends Shape<T>> Producer reshape(TraversalPolicy shape, Producer producer) {
		if (producer instanceof ReshapeProducer) {
			return ((ReshapeProducer) producer).reshape(shape);
		} else if (producer instanceof CollectionProducerComputation) {
			return ((CollectionProducerComputation) producer).reshape(shape);
		}

		return new ReshapeProducer<>(shape, producer);
	}

	/**
	 * Extracts a subset of elements from a collection at specified integer positions.
	 * This operation creates a new collection containing only the elements
	 * at the specified coordinates within the original collection.
	 * 
	 * @param <T> the type of {@link PackedCollection}
	 * @param shape the desired shape for the subset
	 * @param collection the source collection to extract from
	 * @param position the integer coordinates specifying which elements to extract
	 * @return a {@link CollectionProducerComputation} that generates the subset
	 * 
	 * @example
	 * <pre>{@code
	 * // Extract subset from a 2D matrix
	 * CollectionProducer<PackedCollection<?>> matrix = c(shape(3, 3), 
	 *     1, 2, 3, 4, 5, 6, 7, 8, 9);
	 * // Extract element at position (1, 2) -> value 6
	 * CollectionProducerComputation<PackedCollection<?>> element = 
	 *     subset(shape(1), matrix, 1, 2);
	 * 
	 * // Extract a 2x2 subset starting at position (0, 1)
	 * CollectionProducerComputation<PackedCollection<?>> block = 
	 *     subset(shape(2, 2), matrix, 0, 1);
	 * // Result: subset containing elements [2, 3, 5, 6]
	 * }</pre>
	 */
	default <T extends PackedCollection<?>> CollectionProducerComputation<T> subset(TraversalPolicy shape, Producer<?> collection, int... position) {
		return new PackedCollectionSubset<>(shape, collection, position);
	}

	/**
	 * Extracts a subset of elements from a collection using {@link Expression}-based positions.
	 * This allows for dynamic position calculation using mathematical expressions,
	 * enabling more flexible subset extraction patterns.
	 * 
	 * @param <T> the type of {@link PackedCollection}
	 * @param shape the desired shape for the subset
	 * @param collection the source collection to extract from
	 * @param position the {@link Expression} objects specifying dynamic coordinates
	 * @return a {@link CollectionProducerComputation} that generates the subset
	 * 
	 * @example
	 * <pre>{@code
	 * // Extract subset using computed positions  
	 * CollectionProducer<PackedCollection<?>> matrix = c(shape(4, 4), 1, 2, 3, 4, 5, 6, 7, 8, 9, 10, 11, 12, 13, 14, 15, 16);
	 * Expression rowExpr = e(2); // Expression evaluating to 2
	 * Expression colExpr = e(1); // Expression evaluating to 1
	 * CollectionProducerComputation<PackedCollection<?>> dynamicSubset = 
	 *     subset(shape(1), matrix, rowExpr, colExpr);
	 * // Extracts element at computed position (2, 1)
	 * }</pre>
	 */
	default <T extends PackedCollection<?>> CollectionProducerComputation<T> subset(TraversalPolicy shape, Producer<?> collection, Expression... position) {
		return new PackedCollectionSubset<>(shape, collection, position);
	}

	/**
	 * Extracts a subset of elements from a collection using a {@link Producer} for positions.
	 * This advanced form allows positions to be computed dynamically from other
	 * collection operations, enabling complex indexing patterns.
	 * 
	 * @param <T> the type of {@link PackedCollection}
	 * @param shape the desired shape for the subset
	 * @param collection the source collection to extract from
	 * @param position a {@link Producer} that generates the position coordinates
	 * @return a {@link CollectionProducerComputation} that generates the subset
	 * 
	 * @example
	 * <pre>{@code
	 * // Extract subset using dynamically computed positions
	 * CollectionProducer<PackedCollection<?>> matrix = c(shape(5, 5), 1, 2, 3, 4, 5, 6, 7, 8, 9, 10, 11, 12, 13, 14, 15, 16, 17, 18, 19, 20, 21, 22, 23, 24, 25);
	 * CollectionProducer<PackedCollection<?>> indices = c(2.0, 3.0); // row 2, col 3
	 * CollectionProducerComputation<PackedCollection<?>> dynamicSubset = 
	 *     subset(shape(1), matrix, indices);
	 * // Extracts element at position determined by indices producer
	 * 
	 * // Extract multiple elements using computed index patterns
	 * CollectionProducer<PackedCollection<?>> indexPattern = 
	 *     add(c(1.0, 1.0), c(0.0, 1.0)); // generates positions (1,2)
	 * CollectionProducerComputation<PackedCollection<?>> pattern = 
	 *     subset(shape(1), matrix, indexPattern);
	 * }</pre>
	 */
	default <T extends PackedCollection<?>> CollectionProducerComputation<T> subset(TraversalPolicy shape, Producer<?> collection, Producer<?> position) {
		return new PackedCollectionSubset<>(shape, collection, position);
	}

	/**
	 * Repeats a collection a specified number of times.
	 * This operation creates a new collection by concatenating multiple copies
	 * of the input collection along its primary dimension.
	 * 
	 * @param <T> the type of {@link PackedCollection}
	 * @param repeat the number of times to repeat the collection
	 * @param collection the collection to repeat
	 * @return a {@link CollectionProducerComputation} containing the repeated collection
	 * 
	 * @example
	 * <pre>{@code
	 * // Repeat a vector 3 times
	 * CollectionProducer<PackedCollection<?>> vector = c(1.0, 2.0);
	 * CollectionProducerComputation<PackedCollection<?>> repeated = repeat(3, vector);
	 * // Result: Producer that generates [1.0, 2.0, 1.0, 2.0, 1.0, 2.0]
	 * 
	 * // Repeat a single value to create a vector
	 * CollectionProducer<PackedCollection<?>> scalar = c(5.0);
	 * CollectionProducerComputation<PackedCollection<?>> vector5s = repeat(4, scalar);
	 * // Result: Producer that generates [5.0, 5.0, 5.0, 5.0]
	 * 
	 * // Repeat a constant (optimized case)
	 * CollectionProducer<PackedCollection<?>> constant = constant(3.14);
	 * CollectionProducerComputation<PackedCollection<?>> constants = repeat(3, constant);
	 * // Result: Efficiently generates [3.14, 3.14, 3.14] without actual repetition
	 * }</pre>
	 */
	default <T extends PackedCollection<?>> CollectionProducerComputation<T> repeat(int repeat, Producer<?> collection) {
		if (collection instanceof SingleConstantComputation) {
			return ((SingleConstantComputation) collection)
					.reshape(PackedCollectionRepeat.shape(repeat, shape(collection)));
		}

		return new PackedCollectionRepeat<>(repeat, collection);
	}

	/**
	 * Repeats a collection along a specific axis.
	 * This operation first sets the traversal axis and then repeats the collection,
	 * allowing for more control over how the repetition is structured.
	 * 
	 * @param <T> the type of {@link PackedCollection}
	 * @param axis the axis along which to perform the repetition
	 * @param repeat the number of times to repeat
	 * @param collection the collection to repeat
	 * @return a {@link CollectionProducerComputation} containing the repeated collection
	 * 
	 * @example
	 * <pre>{@code
	 * // Repeat a 2D matrix along different axes
	 * CollectionProducer<PackedCollection<?>> matrix = c(shape(2, 3), 1, 2, 3, 4, 5, 6);
	 * 
	 * // Repeat along axis 0 (row repetition)
	 * CollectionProducerComputation<PackedCollection<?>> rowRepeated = 
	 *     repeat(0, 2, matrix);
	 * // Result: Each row is repeated 2 times
	 * 
	 * // Repeat along axis 1 (column repetition) 
	 * CollectionProducerComputation<PackedCollection<?>> colRepeated = 
	 *     repeat(1, 3, matrix);
	 * // Result: Each column is repeated 3 times
	 * }</pre>
	 */
	default <T extends PackedCollection<?>> CollectionProducerComputation<T> repeat(int axis, int repeat, Producer<?> collection) {
		return repeat(repeat, traverse(axis, (Producer) collection));
	}

	/**
	 * Creates an enumeration of a collection along a specific axis with specified length.
	 * This operation extracts consecutive elements along the specified axis, creating
	 * sliding windows or sequential patterns. The stride defaults to the sequence length,
	 * creating non-overlapping sequences.
	 * 
	 * <p>This method delegates to {@link PackedCollectionEnumerate} to perform the
	 * enumeration computation, which transforms the input shape by adding a new dimension
	 * for the enumerated sequences.</p>
	 * 
	 * @param <T> the type of {@link PackedCollection}
	 * @param axis the axis along which to enumerate (0-based)
	 * @param len the length of each enumerated sequence
	 * @param collection the collection to enumerate
	 * @return a {@link CollectionProducerComputation} containing the enumerated sequences
	 * 
	 * @example
	 * <p><strong>1D Vector Enumeration:</strong></p>
	 * <pre>{@code
	 * // Input: [1, 2, 3, 4, 5, 6] (shape: [6])
	 * CollectionProducer<PackedCollection<?>> vector = c(1, 2, 3, 4, 5, 6);
	 * CollectionProducerComputation<PackedCollection<?>> enumerated = enumerate(0, 3, vector);
	 * // Output: [[1,2,3], [4,5,6]] (shape: [2, 3])
	 * // Creates 2 non-overlapping sequences of length 3
	 * }</pre>
	 * 
	 * @example
	 * <p><strong>2D Matrix Column Enumeration:</strong></p>
	 * <pre>{@code
	 * // Input: 3x6 matrix (shape: [3, 6])
	 * CollectionProducer<PackedCollection<?>> matrix = c(shape(3, 6), 1, 2, 3, 4, 5, 6, 7, 8, 9, 10, 11, 12, 13, 14, 15, 16, 17, 18);
	 * CollectionProducerComputation<PackedCollection<?>> colEnum = enumerate(1, 2, matrix);
	 * // Output: shape [3, 3, 2] - extracts 3 pairs from each row
	 * // Each row [1,2,3,4,5,6] becomes [[1,2], [3,4], [5,6]]
	 * }</pre>
	 * 
	 * @see PackedCollectionEnumerate
	 * @see #enumerate(int, int, int, io.almostrealism.relation.Producer)
	 */
	default <T extends PackedCollection<?>> CollectionProducerComputation<T> enumerate(int axis, int len, Producer<?> collection) {
		return enumerate(axis, len, len, collection);
	}

	/**
	 * Creates an enumeration with custom stride between elements.
	 * This allows for more flexible enumeration patterns by specifying
	 * how far apart the starting positions of consecutive sequences should be.
	 * When stride is less than length, sequences will overlap.
	 * 
	 * <p>This method delegates to {@link PackedCollectionEnumerate} to perform the
	 * strided enumeration computation.</p>
	 * 
	 * @param <T> the type of {@link PackedCollection}
	 * @param axis the axis along which to enumerate
	 * @param len the length of each enumerated sequence
	 * @param stride the step size between consecutive sequence starts
	 * @param collection the collection to enumerate
	 * @return a {@link CollectionProducerComputation} containing the enumerated sequences
	 * 
	 * @example
	 * <p><strong>Overlapping Sliding Windows:</strong></p>
	 * <pre>{@code
	 * // Input: [1, 2, 3, 4, 5, 6, 7, 8] (shape: [8])
	 * CollectionProducer<PackedCollection<?>> vector = c(1, 2, 3, 4, 5, 6, 7, 8);
	 * CollectionProducerComputation<PackedCollection<?>> sliding = enumerate(0, 3, 1, vector);
	 * // Output: [[1,2,3], [2,3,4], [3,4,5], [4,5,6], [5,6,7], [6,7,8]] (shape: [6, 3])
	 * // Stride of 1 creates overlapping windows
	 * }</pre>
	 * 
	 * @example
	 * <p><strong>Strided Convolution Pattern:</strong></p>
	 * <pre>{@code
	 * // Input: 8x10 matrix for 2D stride enumeration
	 * CollectionProducer<PackedCollection<?>> input = c(shape(8, 10), /* values */);
	 * CollectionProducerComputation<PackedCollection<?>> strided = enumerate(1, 2, 1, input);
	 * // Output: shape [8, 9, 2] - sliding window of size 2 with stride 1 along axis 1
	 * // Each row [a,b,c,d,e,f,g,h,i,j] becomes [[a,b], [b,c], [c,d], ..., [i,j]]
	 * }</pre>
	 * 
	 * @example
	 * <p><strong>Non-overlapping Blocks:</strong></p>
	 * <pre>{@code
	 * // Input: [1, 2, 3, 4, 5, 6, 7, 8] (shape: [8])
	 * CollectionProducerComputation<PackedCollection<?>> blocks = enumerate(0, 2, 2, vector);
	 * // Output: [[1,2], [3,4], [5,6], [7,8]] (shape: [4, 2])
	 * // Stride equals length, creating non-overlapping blocks
	 * }</pre>
	 * 
	 * @see PackedCollectionEnumerate
	 * @see #enumerate(int, int, io.almostrealism.relation.Producer)
	 */
	default <T extends PackedCollection<?>> CollectionProducerComputation<T> enumerate(int axis, int len, int stride, Producer<?> collection) {
		return enumerate(axis, len, stride, 1, collection);
	}

	/**
	 * Creates multiple levels of enumeration with repetition.
	 * This advanced enumeration applies the enumeration operation multiple times,
	 * creating nested patterns useful for complex data transformations and
	 * multi-dimensional convolution operations.
	 * 
	 * <p>Each repetition applies enumeration to the result of the previous enumeration,
	 * progressively building more complex structural patterns in the data.</p>
	 * 
	 * @param <T> the type of {@link PackedCollection}
	 * @param axis the axis along which to enumerate
	 * @param len the length of each enumerated sequence
	 * @param stride the step size between consecutive sequence starts
	 * @param repeat the number of times to repeat the enumeration process
	 * @param collection the collection to enumerate
	 * @return a {@link CollectionProducerComputation} containing the multi-level enumerated sequences
	 * 
	 * @example
	 * <p><strong>Double Enumeration for 2D Patches:</strong></p>
	 * <pre>{@code
	 * // Input: 4x4 matrix 
	 * CollectionProducer<PackedCollection<?>> matrix = c(shape(4, 4), 
	 *     1, 2, 3, 4, 5, 6, 7, 8, 9, 10, 11, 12, 13, 14, 15, 16);
	 * 
	 * // First enumerate along axis 1, then along axis 0
	 * CollectionProducerComputation<PackedCollection<?>> patches = 
	 *     enumerate(1, 2, 2, 2, matrix); // 2 repetitions of (len=2, stride=2)
	 * // Output: shape [2, 2, 2, 2] - creates 2x2 grid of 2x2 patches
	 * // Result: 4 non-overlapping 2x2 patches from the input matrix
	 * }</pre>
	 * 
	 * @example
	 * <p><strong>Multi-dimensional Convolution Pattern:</strong></p>
	 * <pre>{@code
	 * // Input: 4D tensor (batch, channels, height, width)
	 * CollectionProducer<PackedCollection<?>> input = c(shape(2, 5, 10, 6), /* values */);
	 * CollectionProducerComputation<PackedCollection<?>> conv = 
	 *     cp(input).traverse(2).enumerate(3, 3, 1, 2); // Extract 3x3 patches
	 * // Applies enumerate twice along spatial dimensions
	 * // Useful for 2D convolution operations
	 * }</pre>
	 * 
	 * @example
	 * <p><strong>Attention Window Creation:</strong></p>
	 * <pre>{@code
	 * // Input: sequence of length 8
	 * CollectionProducer<PackedCollection<?>> sequence = c(1, 2, 3, 4, 5, 6, 7, 8);
	 * CollectionProducerComputation<PackedCollection<?>> windows = 
	 *     enumerate(0, 3, 1, 3, sequence); // 3 levels of enumeration
	 * // Creates progressively nested window structures
	 * // Useful for hierarchical attention mechanisms
	 * }</pre>
	 * 
	 * @see PackedCollectionEnumerate
	 * @see #enumerate(int, int, int, io.almostrealism.relation.Producer)
	 */
	default <T extends PackedCollection<?>> CollectionProducerComputation<T> enumerate(int axis, int len, int stride, int repeat, Producer<?> collection) {
		CollectionProducerComputation<T> result = null;

		TraversalPolicy inputShape = shape(collection);
		int traversalDepth = PackedCollectionEnumerate.enableDetectTraversalDepth ? inputShape.getTraversalAxis() : 0;

		inputShape = inputShape.traverse(traversalDepth).item();
		axis = axis - traversalDepth;

		for (int i = 0; i < repeat; i++) {
			TraversalPolicy shp = inputShape.traverse(axis).replaceDimension(len);
			TraversalPolicy st = inputShape.traverse(axis).stride(stride);
			result = enumerate(shp, st, result == null ? collection : result);
			inputShape = shape(result).traverse(traversalDepth).item();
		}

		return result;
	}

	/**
	 * Creates an enumeration using explicit {@link TraversalPolicy} shapes.
	 * This low-level method provides direct control over the enumeration shape
	 * and automatically computes an appropriate stride pattern.
	 * 
	 * <p>Note: This method delegates to {@link PackedCollectionEnumerate#of}.</p>
	 * 
	 * @param <T> the type of {@link PackedCollection}
	 * @param shape the {@link TraversalPolicy} defining the subset shape
	 * @param collection the collection to enumerate
	 * @return a {@link CollectionProducerComputation} containing the enumerated sequences
	 * 
	 * @example
	 * <pre>{@code
	 * // Enumerate 2D patches from a matrix
	 * CollectionProducer<PackedCollection<?>> matrix = c(shape(10, 10), /* values */);
	 * CollectionProducerComputation<PackedCollection<?>> patches = 
	 *     enumerate(shape(10, 2), matrix);
	 * // Output: shape [5, 10, 2] - 5 slices of 10x2 from the input
	 * }</pre>
	 * 
	 * @see PackedCollectionEnumerate
	 */
	default <T extends PackedCollection<?>> CollectionProducerComputation<T> enumerate(TraversalPolicy shape,
																					   Producer<?> collection) {
		PackedCollectionEnumerate enumerate = new PackedCollectionEnumerate<>(shape, collection);

		if (Algebraic.isZero(enumerate)) {
			return zeros(enumerate.getShape());
		}

		return enumerate;
	}

	/**
	 * Creates an enumeration using explicit {@link TraversalPolicy} shapes for both
	 * subset and stride patterns. This provides full control over the enumeration
	 * operation for advanced use cases.
	 * 
	 * <p>Note: This method delegates to {@link PackedCollectionEnumerate#of}.</p>
	 * 
	 * @param <T> the type of {@link PackedCollection}
	 * @param shape the {@link TraversalPolicy} defining the subset shape
	 * @param stride the {@link TraversalPolicy} defining the stride pattern
	 * @param collection the collection to enumerate
	 * @return a {@link CollectionProducerComputation} containing the enumerated sequences
	 * 
	 * @example
	 * <pre>{@code
	 * // Custom stride enumeration for complex patterns
	 * CollectionProducer<PackedCollection<?>> data = c(shape(8, 6), /* values */);
	 * CollectionProducerComputation<PackedCollection<?>> custom = 
	 *     enumerate(shape(2, 3), shape(1, 1), data);
	 * // Creates overlapping 2x3 patches with stride 1 in both dimensions
	 * }</pre>
	 * 
	 * @see PackedCollectionEnumerate
	 */

	default <T extends PackedCollection<?>> CollectionProducerComputation<T> enumerate(TraversalPolicy shape,
																					   TraversalPolicy stride,
																					   Producer<?> collection) {
		PackedCollectionEnumerate enumerate = new PackedCollectionEnumerate<>(shape, stride, collection);

		if (Algebraic.isZero(enumerate)) {
			return zeros(enumerate.getShape());
		}

		return enumerate;
	}

<<<<<<< HEAD
	/**
	 * Pads a collection along specified axes with a uniform depth.
	 * This convenience method applies symmetric padding (same amount on all sides) to selected dimensions.
	 * 
	 * @param axes Array of axis indices to pad (0-based)
	 * @param depth Amount of padding to add on each side of the specified axes
	 * @param collection The input collection to pad
	 * @param <T> The type of PackedCollection
	 * @return A CollectionProducerComputation that produces the padded collection
	 * @throws UnsupportedOperationException if the input collection has a non-null traversal order
	 * 
	 * @see #pad(Producer, int...)
	 */
=======
	default <T extends PackedCollection<?>> CollectionProducerComputation<T> permute(Producer<?> collection, int... order) {
		if (Algebraic.isZero(collection)) {
			return zeros(shape(collection).permute(order).extentShape());
		}

		return new CollectionPermute<>(collection, order);
	}

>>>>>>> d4e2494e
	default <T extends PackedCollection<?>> CollectionProducerComputation<T> pad(int axes[], int depth, Producer<?> collection) {
		TraversalPolicy shape = shape(collection);
		if (shape.getOrder() != null) {
			throw new UnsupportedOperationException();
		}

		int depths[] = new int[shape.getDimensions()];
		for (int i = 0; i < axes.length; i++) {
			depths[axes[i]] = depth;
		}

		return pad(collection, depths);
	}

	/**
	 * Pads a collection with specified depths for each dimension.
	 * This method applies symmetric padding where each dimension gets the specified amount
	 * of padding on both sides (before and after the original data).
	 * 
	 * <p><strong>Example:</strong></p>
	 * <pre>{@code
	 * // Pad a 2x3 collection with 1 unit on all sides of both dimensions
	 * PackedCollection<?> input = new PackedCollection<>(2, 3);
	 * CollectionProducer<?> padded = pad(input, 1, 1); // Results in 4x5 collection
	 * }</pre>
	 * 
	 * @param collection The input collection to pad
	 * @param depths Padding depth for each dimension. depths[i] specifies how much padding
	 *               to add before and after the data in dimension i
	 * @param <T> The type of PackedCollection
	 * @return A CollectionProducerComputation that produces the padded collection
	 * 
	 * @see PackedCollectionPad
	 * @see #pad(TraversalPolicy, TraversalPolicy, Producer)
	 */
	default <T extends PackedCollection<?>> CollectionProducerComputation<T> pad(Producer<?> collection, int... depths) {
		TraversalPolicy shape = shape(collection);

		int dims[] = new int[shape.getDimensions()];
		for (int i = 0; i < dims.length; i++) {
			dims[i] = shape.length(i) + 2 * depths[i];
		}

		shape = new TraversalPolicy(dims).traverse(shape.getTraversalAxis());
		return pad(shape, new TraversalPolicy(true, depths), collection);
	}

	/**
	 * Pads a collection to a specific output shape with specified positioning.
	 * This method provides fine-grained control over where the input data is placed
	 * within the output shape.
	 * 
	 * <p><strong>Examples:</strong></p>
	 * <pre>{@code
	 * // Place a 2x3 input at position (1,1) within a 4x5 output
	 * TraversalPolicy outputShape = new TraversalPolicy(4, 5);
	 * TraversalPolicy position = new TraversalPolicy(1, 1);
	 * CollectionProducer<?> padded = pad(outputShape, input, 1, 1);
	 * 
	 * // Asymmetric padding: 2 units before, 1 unit after in first dimension
	 * CollectionProducer<?> asymmetric = pad(outputShape, input, 2, 0);
	 * }</pre>
	 * 
	 * @param shape The desired output shape after padding
	 * @param collection The input collection to pad  
	 * @param pos Position offsets for placing the input within the output shape.
	 *            pos[i] specifies how many zeros to add before the input data in dimension i
	 * @param <T> The type of PackedCollection
	 * @return A CollectionProducer that produces the padded collection
	 * 
	 * @see PackedCollectionPad
	 */
	default <T extends PackedCollection<?>> CollectionProducer<T> pad(TraversalPolicy shape,
																				 Producer<?> collection,
																				 int... pos) {
		int traversalAxis = shape.getTraversalAxis();

		if (traversalAxis == shape.getDimensions()) {
			return pad(shape, new TraversalPolicy(true, pos), collection);
		} else {
			return (CollectionProducer<T>) pad(shape.traverseEach(), new TraversalPolicy(true, pos), collection)
					.traverse(traversalAxis);
		}
	}

	/**
	 * Creates a PackedCollectionPad computation with explicit shape and position policies.
	 * This is the most flexible padding method, allowing complete control over the output shape
	 * and input positioning through TraversalPolicy objects.
	 * 
	 * <p>This method directly instantiates a {@link PackedCollectionPad} computation that implements
	 * the padding logic. If the input collection is known to be zero (via {@link Algebraic#isZero}),
	 * this method optimizes by returning a zeros collection instead.</p>
	 * 
	 * <p><strong>Usage in Neural Networks:</strong></p>
	 * <p>Padding is commonly used in convolutional neural networks to:</p>
	 * <ul>
	 * <li>Preserve spatial dimensions after convolution</li>
	 * <li>Handle boundary conditions in image processing</li>
	 * <li>Implement specific architectural patterns (e.g., "same" padding)</li>
	 * </ul>
	 * 
	 * @param shape The complete output shape specification
	 * @param position The positioning policy specifying where input data is placed
	 * @param collection The input collection producer
	 * @param <T> The type of PackedCollection  
	 * @return A CollectionProducerComputation that implements the padding operation,
	 *         or a zeros collection if the input is zero
	 * 
	 * @see PackedCollectionPad
	 * @see TraversalPolicy
	 * @see Algebraic#isZero(Producer)
	 */
	default <T extends PackedCollection<?>> CollectionProducerComputation<T> pad(TraversalPolicy shape,
																				 TraversalPolicy position,
																				 Producer<?> collection) {
		if (Algebraic.isZero(collection)) {
			return zeros(shape);
		}

		return new PackedCollectionPad<>(shape, position, collection);
	}

	default <T extends PackedCollection<?>> CollectionProducerComputation<T> map(Producer<?> collection, Function<CollectionProducerComputation<PackedCollection<?>>, CollectionProducer<?>> mapper) {
		return new PackedCollectionMap<>(collection, (Function) mapper);
	}

	default <T extends PackedCollection<?>> CollectionProducerComputation<T> map(TraversalPolicy itemShape, Producer<?> collection,
																				 Function<CollectionProducerComputation<PackedCollection<?>>, CollectionProducer<?>> mapper) {
		return new PackedCollectionMap<>(shape(collection).replace(itemShape), collection, (Function) mapper);
	}

	default <T extends PackedCollection<?>> CollectionProducerComputation<T> reduce(Producer<?> collection,
																					Function<CollectionProducerComputation<?>, CollectionProducerComputation<?>> mapper) {
		return map(shape(1), collection, (Function) mapper);
	}

	default <T extends PackedCollection<?>> CollectionProducerComputation<T> expand(int repeat, Producer<?> collection,
																					Function<CollectionProducerComputation<PackedCollection<?>>, CollectionProducer<?>> mapper) {
		return map(shape(collection).item().prependDimension(repeat), collection, mapper);
	}

	default <T extends PackedCollection<?>> CollectionProducer<T> cumulativeProduct(Producer<T> input, boolean pad) {
		return func(shape(input), inputs -> args -> {
			PackedCollection<?> in = inputs[0];
			PackedCollection<?> result = new PackedCollection<>(in.getShape());

			double r = 1.0;
			int offset = 0;

			if (pad) {
				result.setMem(0, r);
				offset = 1;
			}

			for (int i = offset; i < in.getMemLength(); i++) {
				r *= in.toDouble(i - offset);
				result.setMem(i, r);
			}

			return result;
		}, input);
	}

	default Random rand(int... dims) { return rand(shape(dims)); }
	default Random rand(TraversalPolicy shape) { return new Random(shape); }

	default Random randn(int... dims) { return randn(shape(dims)); }
	default Random randn(TraversalPolicy shape) { return new Random(shape, true); }

	default DefaultTraversableExpressionComputation<PackedCollection<?>> compute(String name, CollectionExpression expression) {
		return new DefaultTraversableExpressionComputation<>(name, expression.getShape(), expression);
	}

	default <T extends PackedCollection<?>> CollectionProducer<T> compute(
			String name, Function<TraversalPolicy, Function<TraversableExpression[], CollectionExpression>> expression,
			Producer<T>... arguments) {
		return compute(name, DeltaFeatures.MultiTermDeltaStrategy.NONE, expression, arguments);
	}

	default <T extends PackedCollection<?>> CollectionProducer<T> compute(
			String name, Function<TraversalPolicy, Function<TraversableExpression[], CollectionExpression>> expression,
			Function<List<String>, String> description,
			Producer<T>... arguments) {
		return compute(name, DeltaFeatures.MultiTermDeltaStrategy.NONE, expression, description, arguments);
	}

	default <T extends PackedCollection<?>> CollectionProducer<T> compute(
			String name, DeltaFeatures.MultiTermDeltaStrategy deltaStrategy,
			Function<TraversalPolicy, Function<TraversableExpression[], CollectionExpression>> expression,
			Producer<T>... arguments) {
		return compute(name, deltaStrategy, expression, null, arguments);
	}

	default <T extends PackedCollection<?>> CollectionProducer<T> compute(
			String name, DeltaFeatures.MultiTermDeltaStrategy deltaStrategy,
			Function<TraversalPolicy, Function<TraversableExpression[], CollectionExpression>> expression,
			Function<List<String>, String> description, Producer<T>... arguments) {
		return compute((shape, args) -> new DefaultTraversableExpressionComputation(
				name, largestTotalSize(args), deltaStrategy, expression.apply(shape),
				args.toArray(Supplier[]::new)), description, arguments);
	}

	default <T extends PackedCollection<?>, P extends Producer<T>> CollectionProducer<T> compute(
				BiFunction<TraversalPolicy, List<Producer<T>>, P> processor,
				Function<List<String>, String> description,
				Producer<T>... arguments) {
		Producer<T> c = alignTraversalAxes(List.of(arguments), processor);

		if (c instanceof CollectionProducerComputationBase) {
			((CollectionProducerComputationBase<T, T>) c).setDescription(description);
		}

		// TODO  This should use outputShape, so that the calculation isn't
		// TODO  implemented in two separate places
		long count = highestCount(List.of(arguments));

		if (c instanceof Shape) {
			Shape<?> s = (Shape<?>) c;

			if (s.getShape().getCountLong() != count) {
				for (int i = 0; i <= s.getShape().getDimensions(); i++) {
					if (s.getShape().traverse(i).getCountLong() == count) {
						return c((Producer) s.traverse(i));
					}
				}
			}
		}

		return c(c);
	}

	default <T> TraversalPolicy outputShape(Producer<T>... producers) {
		TraversalPolicy result = largestTotalSize(List.of(producers));

		long count = highestCount(List.of(producers));

		if (count != result.getCountLong()) {
			for (int i = 0; i <= result.getDimensions(); i++) {
				if (result.traverse(i).getCountLong() == count) {
					return result.traverse(i);
				}
			}
		}

		return result;
	}

	default CollectionProducerComputation<PackedCollection<?>> integers() {
		return new DefaultTraversableExpressionComputation<>("integers", shape(1),
				args -> new ArithmeticSequenceExpression(shape(1))) {
			@Override
			public boolean isFixedCount() {
				return false;
			}
		};
	}

	default CollectionProducerComputation<PackedCollection<?>> integers(int from, int to) {
		int len = to - from;
		TraversalPolicy shape = shape(len).traverseEach();

		return new DefaultTraversableExpressionComputation<>("integers", shape,
				args -> new ArithmeticSequenceExpression(shape, from, 1));
	}

	default <T extends PackedCollection<?>> CollectionProducer<T> linear(double start, double end, int steps) {
		if (steps < 2) {
			throw new IllegalArgumentException();
		}

		double step = (end - start) / (steps - 1);
		return integers(0, steps).multiply(c(step));
	}

	/**
	 * Performs element-wise addition of two collections.
	 * This is one of the fundamental arithmetic operations for collections,
	 * adding corresponding elements from each input collection.
	 * 
	 * @param <T> the type of PackedCollection
	 * @param a the first collection to add
	 * @param b the second collection to add
	 * @return a CollectionProducer that generates the element-wise sum
	 * 
	 * @example
	 * <pre>{@code
	 * // Add two vectors element-wise
	 * CollectionProducer<PackedCollection<?>> vec1 = c(1.0, 2.0, 3.0);
	 * CollectionProducer<PackedCollection<?>> vec2 = c(4.0, 5.0, 6.0);
	 * CollectionProducer<PackedCollection<?>> sum = add(vec1, vec2);
	 * // Result: Producer that generates [5.0, 7.0, 9.0]
	 * 
	 * // Add a constant to a vector
	 * CollectionProducer<PackedCollection<?>> vector = c(1.0, 2.0, 3.0);
	 * CollectionProducer<PackedCollection<?>> constant = constant(1.0);
	 * CollectionProducer<PackedCollection<?>> result = add(vector, constant);
	 * // Result: Producer that generates [2.0, 3.0, 4.0]
	 * }</pre>
	 */
	default <T extends PackedCollection<?>> CollectionProducer<T> add(Producer<T> a, Producer<T> b) {
		return add(List.of(a, b));
	}

	/**
	 * Performs element-wise addition of multiple collections.
	 * This method can add any number of collections together by summing
	 * corresponding elements across all input collections.
	 * 
	 * @param <T> the type of PackedCollection
	 * @param operands the list of collections to add together
	 * @return a CollectionProducer that generates the element-wise sum
	 * @throws IllegalArgumentException if any operand is null
	 * 
	 * @example
	 * <pre>{@code
	 * // Add three vectors together
	 * CollectionProducer<PackedCollection<?>> vec1 = c(1.0, 2.0);
	 * CollectionProducer<PackedCollection<?>> vec2 = c(3.0, 4.0);
	 * CollectionProducer<PackedCollection<?>> vec3 = c(5.0, 6.0);
	 * CollectionProducer<PackedCollection<?>> sum = add(List.of(vec1, vec2, vec3));
	 * // Result: Producer that generates [9.0, 12.0] (1+3+5, 2+4+6)
	 * 
	 * // Add multiple constants
	 * List<Producer<?>> constants = List.of(
	 *     constant(1.0), constant(2.0), constant(3.0)
	 * );
	 * CollectionProducer<PackedCollection<?>> total = add(constants);
	 * // Result: Producer that generates [6.0]
	 * }</pre>
	 */
	default <T extends PackedCollection<?>> CollectionProducer<T> add(List<Producer<?>> operands) {
		if (operands.stream().anyMatch(Objects::isNull)) {
			throw new IllegalArgumentException();
		}

		if (operands.stream().allMatch(o -> o instanceof SingleConstantComputation)) {
			double value = operands.stream().mapToDouble(o -> ((SingleConstantComputation) o).getConstantValue()).sum();

			return compute((shape, args) -> new SingleConstantComputation<>(shape, value),
					args -> String.join(" + ", applyParentheses(args)),
					operands.toArray(new Producer[0]));
		}

		return compute((shape, args) -> {
					Producer p[] = args.stream().filter(Predicate.not(Algebraic::isZero)).toArray(Producer[]::new);

					if (p.length == 0) {
						return zeros(shape);
					} else if (p.length == 1) {
						return c(reshape(shape, p[0]));
					}

					return new CollectionSumComputation<>(shape, p);
				},
				args -> String.join(" + ", applyParentheses(args)),
				operands.toArray(new Producer[0]));
	}

	/**
	 * Performs element-wise subtraction of two collections.
	 * This operation subtracts corresponding elements of the second collection
	 * from the first collection, equivalent to {@link #add add(a, minus(b))}.
	 * 
	 * @param <T> the type of {@link PackedCollection}
	 * @param a the collection to subtract from (minuend)
	 * @param b the collection to subtract (subtrahend)
	 * @return a {@link CollectionProducer} that generates the element-wise difference
	 * 
	 * @example
	 * <pre>{@code
	 * // Subtract two vectors element-wise
	 * CollectionProducer<PackedCollection<?>> vec1 = c(5.0, 8.0, 12.0);
	 * CollectionProducer<PackedCollection<?>> vec2 = c(2.0, 3.0, 4.0);
	 * CollectionProducer<PackedCollection<?>> difference = subtract(vec1, vec2);
	 * // Result: Producer that generates [3.0, 5.0, 8.0] (5-2, 8-3, 12-4)
	 * 
	 * // Subtract a constant from a vector
	 * CollectionProducer<PackedCollection<?>> vector = c(10.0, 20.0, 30.0);
	 * CollectionProducer<PackedCollection<?>> constant = constant(5.0);
	 * CollectionProducer<PackedCollection<?>> result = subtract(vector, constant);
	 * // Result: Producer that generates [5.0, 15.0, 25.0]
	 * }</pre>
	 */
	default <T extends PackedCollection<?>> CollectionProducer<T> subtract(Producer<T> a, Producer<T> b) {
		return add(a, minus(b));
	}

	default <T extends PackedCollection<?>> CollectionProducerComputation<T> subtractIgnoreZero(Producer<T> a, Producer<T> b) {
		TraversalPolicy shape = shape(a);
		int size = shape(b).getSize();

		if (shape.getSize() != size) {
			if (shape.getSize() == 1) {
				return subtractIgnoreZero(a, traverseEach((Producer) b));
			} else if (size == 1) {
				return subtractIgnoreZero(traverseEach((Producer) a), b);
			}

			throw new IllegalArgumentException("Cannot subtract a collection of size " + size +
					" from a collection of size " + shape.getSize());
		}

		CollectionProducer difference = equals(a, b, new EpsilonConstantComputation(shape), add(a, minus(b)));
		return (CollectionProducerComputation) equals(a, c(0.0), zeros(shape), difference);
	}

	/**
	 * Performs element-wise multiplication of two collections.
	 * This is a fundamental arithmetic operation that multiplies corresponding
	 * elements from each input collection.
	 * 
	 * @param <T> the type of {@link PackedCollection}
	 * @param a the first collection to multiply
	 * @param b the second collection to multiply
	 * @return a {@link CollectionProducer} that generates the element-wise product
	 * 
	 * @example
	 * <pre>{@code
	 * // Multiply two vectors element-wise
	 * CollectionProducer<PackedCollection<?>> vec1 = c(2.0, 3.0, 4.0);
	 * CollectionProducer<PackedCollection<?>> vec2 = c(5.0, 6.0, 7.0);
	 * CollectionProducer<PackedCollection<?>> product = multiply(vec1, vec2);
	 * // Result: Producer that generates [10.0, 18.0, 28.0]
	 * 
	 * // Scale a vector by a constant
	 * CollectionProducer<PackedCollection<?>> vector = c(1.0, 2.0, 3.0);
	 * CollectionProducer<PackedCollection<?>> scale = constant(2.0);
	 * CollectionProducer<PackedCollection<?>> scaled = multiply(vector, scale);
	 * // Result: Producer that generates [2.0, 4.0, 6.0]
	 * }</pre>
	 */
	default <T extends PackedCollection<?>> CollectionProducer<T> multiply(
			Producer<T> a, Producer<T> b) {
		return multiply(a, b, null);
	}

	/**
	 * Performs element-wise multiplication with an optional short-circuit evaluation.
	 * This overload allows for optimization by providing a pre-computed result
	 * that can be used instead of performing the actual computation.
	 * 
	 * @param <T> the type of {@link PackedCollection}
	 * @param a the first collection to multiply
	 * @param b the second collection to multiply
	 * @param shortCircuit optional pre-computed result for optimization
	 * @return a {@link CollectionProducer} that generates the element-wise product
	 * 
	 * @example
	 * <pre>{@code
	 * // Multiply with potential optimization
	 * CollectionProducer<PackedCollection<?>> vec1 = c(2.0, 3.0);
	 * CollectionProducer<PackedCollection<?>> vec2 = c(1.0, 1.0);
	 * 
	 * // Pre-compute result for optimization
	 * Evaluable<PackedCollection<?>> precomputed = () -> pack(2.0, 3.0);
	 * CollectionProducer<PackedCollection<?>> result = multiply(vec1, vec2, precomputed);
	 * // May use precomputed result if beneficial
	 * }</pre>
	 */
	default <T extends PackedCollection<?>> CollectionProducer<T> multiply(
			Producer<T> a, Producer<T> b,
			Evaluable<T> shortCircuit) {
		if (checkComputable(a) && checkComputable(b)) {
			if (shape(a).getTotalSizeLong() == 1 && Algebraic.isIdentity(1, a)) {
				return withShortCircuit(c(b), shortCircuit);
			} else if (shape(b).getTotalSizeLong() == 1 && Algebraic.isIdentity(1, b)) {
				return withShortCircuit(c(a), shortCircuit);
			} else if (a instanceof SingleConstantComputation && b instanceof SingleConstantComputation) {
				double value = ((SingleConstantComputation) a).getConstantValue() * ((SingleConstantComputation) b).getConstantValue();
				return constant(outputShape(a, b), value);
			}

			if (a instanceof SingleConstantComputation) {
				CollectionProducer<T> result = multiply(((SingleConstantComputation) a).getConstantValue(), b);
				if (result != null) return withShortCircuit(result, shortCircuit);
			}

			if (b instanceof SingleConstantComputation) {
				CollectionProducer<T> result = multiply(((SingleConstantComputation) b).getConstantValue(), a);
				if (result != null) return withShortCircuit(result, shortCircuit);
			}
		}

		return withShortCircuit(compute((shape, args) -> {
					if (args.stream().anyMatch(Algebraic::isZero)) {
						return zeros(shape);
					}

					return new CollectionProductComputation<>(shape, args.toArray(new Producer[0]));
				},
				args -> String.join(" * ", applyParentheses(args)), a, b), shortCircuit);
	}

	/**
	 * Multiplies a collection by a scalar value.
	 * This is an optimized operation for scaling all elements of a collection
	 * by the same constant factor.
	 * 
	 * @param <T> the type of {@link PackedCollection}
	 * @param scale the scalar value to multiply by
	 * @param a the collection to scale
	 * @return a {@link CollectionProducer} that generates the scaled collection, or null if no optimization available
	 * 
	 * @example
	 * <pre>{@code
	 * // Scale a vector by 2
	 * CollectionProducer<PackedCollection<?>> vector = c(1.0, 2.0, 3.0);
	 * CollectionProducer<PackedCollection<?>> doubled = multiply(2.0, vector);
	 * // Result: Producer that generates [2.0, 4.0, 6.0]
	 * 
	 * // Scale by zero to create zero vector
	 * CollectionProducer<PackedCollection<?>> zeros = multiply(0.0, vector);
	 * // Result: Producer that generates [0.0, 0.0, 0.0]
	 * 
	 * // Scale by -1 to negate
	 * CollectionProducer<PackedCollection<?>> negated = multiply(-1.0, vector);
	 * // Result: Producer that generates [-1.0, -2.0, -3.0]
	 * }</pre>
	 */
	default <T extends PackedCollection<?>> CollectionProducer<T> multiply(double scale, Producer<T> a) {
		if (scale == 0) {
			return zeros(shape(a));
		} else if (scale == 1.0) {
			return c(a);
		} else if (scale == -1.0) {
			return minus(a);
		} else if (a.isConstant()) {
			return multiply(shape(a), scale, a.get());
		} else {
			return null;
		}
	}

	default <T extends PackedCollection<?>> CollectionProducer<T> multiply(TraversalPolicy shape, double scale, Evaluable<T> a) {
		return c(shape, a.evaluate().doubleStream().parallel().map(d -> d * scale).toArray());
	}

	/**
	 * Performs element-wise division of two collections.
	 * This operation divides corresponding elements of the first collection
	 * by the corresponding elements of the second collection.
	 * 
	 * @param <T> the type of {@link PackedCollection}
	 * @param a the dividend collection (numerator)
	 * @param b the divisor collection (denominator)
	 * @return a {@link CollectionProducer} that generates the element-wise quotient
	 * @throws UnsupportedOperationException if attempting to divide by zero
	 * 
	 * @example
	 * <pre>{@code
	 * // Divide two vectors element-wise
	 * CollectionProducer<PackedCollection<?>> numerator = c(12.0, 15.0, 20.0);
	 * CollectionProducer<PackedCollection<?>> denominator = c(3.0, 5.0, 4.0);
	 * CollectionProducer<PackedCollection<?>> quotient = divide(numerator, denominator);
	 * // Result: Producer that generates [4.0, 3.0, 5.0] (12/3, 15/5, 20/4)
	 * 
	 * // Divide by a constant (scalar division)
	 * CollectionProducer<PackedCollection<?>> vector = c(10.0, 20.0, 30.0);
	 * CollectionProducer<PackedCollection<?>> divisor = constant(2.0);
	 * CollectionProducer<PackedCollection<?>> halved = divide(vector, divisor);
	 * // Result: Producer that generates [5.0, 10.0, 15.0]
	 * }</pre>
	 */
	default <T extends PackedCollection<?>> CollectionProducer<T> divide(Producer<T> a, Producer<T> b) {
		if (Algebraic.isZero(b)) {
			throw new UnsupportedOperationException();
		} else if (Algebraic.isZero(a)) {
			return zeros(outputShape(a, b));
		}

		CollectionProducer<T> p = compute("divide",
				shape -> (args) ->
						quotient(shape, Stream.of(args).skip(1).toArray(TraversableExpression[]::new)),
				(List<String> args) -> String.join(" / ", applyParentheses(args)), a, b);

		CollectionProducerComputationBase c;

		if (p instanceof ReshapeProducer) {
			c = (CollectionProducerComputationBase) ((ReshapeProducer) p).getComputation();
		} else {
			c = (CollectionProducerComputationBase) p;
		}

		c.setDeltaAlternate(multiply(a, pow(b, c(-1.0))));
		return p;
	}

	/**
	 * Negates all elements in a collection (unary minus operation).
	 * This operation multiplies every element by -1, effectively flipping
	 * the sign of all values in the collection.
	 * 
	 * @param <T> the type of {@link PackedCollection}
	 * @param a the collection to negate
	 * @return a {@link CollectionProducerComputationBase} that generates the negated collection
	 * 
	 * @example
	 * <pre>{@code
	 * // Negate a vector
	 * CollectionProducer<PackedCollection<?>> vector = c(1.0, -2.0, 3.0, -4.0);
	 * CollectionProducerComputationBase<PackedCollection<?>, PackedCollection<?>> negated = minus(vector);
	 * // Result: Producer that generates [-1.0, 2.0, -3.0, 4.0]
	 * 
	 * // Negate a constant (optimized case)
	 * CollectionProducer<PackedCollection<?>> constant = constant(5.0);
	 * CollectionProducerComputationBase<PackedCollection<?>, PackedCollection<?>> negatedConstant = minus(constant);
	 * // Result: Producer that generates [-5.0]
	 * 
	 * // Negate a matrix
	 * CollectionProducer<PackedCollection<?>> matrix = c(shape(2, 2), 1.0, 2.0, 3.0, 4.0);
	 * CollectionProducerComputationBase<PackedCollection<?>, PackedCollection<?>> negatedMatrix = minus(matrix);
	 * // Result: Producer that generates 2x2 matrix [[-1,-2], [-3,-4]]
	 * }</pre>
	 */
	default <T extends PackedCollection<?>> CollectionProducerComputationBase<T, T> minus(Producer<T> a) {
		TraversalPolicy shape = shape(a);
		int w = shape.length(0);

		if (shape.getTotalSizeLong() == 1 && a.isConstant() && Countable.isFixedCount(a)) {
			return new AtomicConstantComputation<>(-a.get().evaluate().toDouble());
		} else if (Algebraic.isIdentity(w, a)) {
			return (CollectionProducerComputationBase)
					new ScalarMatrixComputation<>(shape, c(-1))
						.setDescription(args -> "-" + DescribableParent.description(a));
		}

		return (CollectionProducerComputationBase)
				new CollectionMinusComputation<>(shape, a)
						.setDescription(args -> "-" + args.get(0));
	}

	/**
	 * Computes the square root of each element in a collection.
	 * This is a convenience method that raises each element to the power of 0.5,
	 * providing a more readable way to compute square roots.
	 * 
	 * @param <T> the type of {@link PackedCollection}
	 * @param value the collection containing values to compute square roots for
	 * @return a {@link CollectionProducer} that generates the element-wise square roots
	 * 
	 * @example
	 * <pre>{@code
	 * // Compute square roots of elements
	 * CollectionProducer<PackedCollection<?>> values = c(4.0, 9.0, 16.0, 25.0);
	 * CollectionProducer<PackedCollection<?>> roots = sqrt(values);
	 * // Result: Producer that generates [2.0, 3.0, 4.0, 5.0]
	 * 
	 * // Square root of a single value
	 * CollectionProducer<PackedCollection<?>> number = c(64.0);
	 * CollectionProducer<PackedCollection<?>> root = sqrt(number);
	 * // Result: Producer that generates [8.0]
	 * 
	 * // Square root in mathematical expressions
	 * CollectionProducer<PackedCollection<?>> squares = c(1.0, 4.0, 9.0);
	 * CollectionProducer<PackedCollection<?>> magnitude = sqrt(sum(squares));
	 * // Result: sqrt(1+4+9) = sqrt(14) ≈ 3.74
	 * }</pre>
	 */
	default <T extends PackedCollection<?>> CollectionProducer<T> sqrt(Producer<T> value) {
		T half = (T) new PackedCollection<>(1);
		half.setMem(0.5);
		return pow(value, c(half));
	}

	/**
	 * Raises elements of the base collection to the power of corresponding elements in the exponent collection.
	 * This operation performs element-wise exponentiation, computing base[i]^exp[i] for each element.
	 * 
	 * @param <T> the type of {@link PackedCollection}
	 * @param base the base collection (values to be raised to powers)
	 * @param exp the exponent collection (power values)
	 * @return a {@link CollectionProducer} that generates the element-wise power results
	 * 
	 * @example
	 * <pre>{@code
	 * // Raise elements to specified powers
	 * CollectionProducer<PackedCollection<?>> base = c(2.0, 3.0, 4.0);
	 * CollectionProducer<PackedCollection<?>> exponent = c(2.0, 3.0, 0.5);
	 * CollectionProducer<PackedCollection<?>> powers = pow(base, exponent);
	 * // Result: Producer that generates [4.0, 27.0, 2.0] (2^2, 3^3, 4^0.5)
	 * 
	 * // Square all elements (power of 2)
	 * CollectionProducer<PackedCollection<?>> values = c(1.0, 2.0, 3.0, 4.0);
	 * CollectionProducer<PackedCollection<?>> two = constant(2.0);
	 * CollectionProducer<PackedCollection<?>> squares = pow(values, two);
	 * // Result: Producer that generates [1.0, 4.0, 9.0, 16.0]
	 * 
	 * // Square root (power of 0.5)
	 * CollectionProducer<PackedCollection<?>> numbers = c(4.0, 9.0, 16.0, 25.0);
	 * CollectionProducer<PackedCollection<?>> half = constant(0.5);
	 * CollectionProducer<PackedCollection<?>> roots = pow(numbers, half);
	 * // Result: Producer that generates [2.0, 3.0, 4.0, 5.0]
	 * }</pre>
	 */
	default <T extends PackedCollection<?>> CollectionProducer<T> pow(Producer<T> base, Producer<T> exp) {
		if (Algebraic.isIdentity(1, base)) {
			TraversalPolicy shape = shape(exp);

			if (shape.getTotalSizeLong() == 1) {
				return (CollectionProducer<T>) base;
			} else {
				return (CollectionProducer<T>) repeat(shape.getTotalSize(), base).reshape(shape);
			}
		} else if (base.isConstant() && exp.isConstant()) {
			if (shape(base).getTotalSizeLong() == 1 && shape(exp).getTotalSizeLong() == 1) {
				return c(Math.pow(base.get().evaluate().toDouble(), exp.get().evaluate().toDouble()));
			}

			console.warn("Computing power of constants");
		}

		return compute((shape, args) ->
						new CollectionExponentComputation<>(largestTotalSize(args), args.get(0), args.get(1)),
				args -> applyParentheses(args.get(0)) + " ^ " + applyParentheses(args.get(1)),
				base, exp);
	}

	default <T extends PackedCollection<?>> CollectionProducerComputationBase<T, T> exp(
			Supplier<Evaluable<? extends PackedCollection<?>>> value) {
		return new CollectionExponentialComputation<>(shape(value), false, value);
	}

	default <T extends PackedCollection<?>> CollectionProducerComputationBase<T, T> expIgnoreZero(
			Supplier<Evaluable<? extends PackedCollection<?>>> value) {
		return new CollectionExponentialComputation<>(shape(value), true, value);
	}

	default <T extends PackedCollection<?>> CollectionProducerComputationBase<T, T> log(
			Supplier<Evaluable<? extends PackedCollection<?>>> value) {
		return new CollectionLogarithmComputation<>(shape(value), value);
	}

	default <T extends PackedCollection<?>> CollectionProducer<T> sq(Producer<T> value) {
		return multiply(value, value);
	}

	default <T extends PackedCollection<?>> CollectionProducerComputationBase<T, T> floor(
			Supplier<Evaluable<? extends PackedCollection<?>>> value) {
		TraversalPolicy shape = shape(value);
		return new DefaultTraversableExpressionComputation<>(
				"floor", shape,
				args -> new UniformCollectionExpression("floor", shape, in -> Floor.of(in[0]), args[1]),
				(Supplier) value);
	}

	default <T extends PackedCollection<?>> CollectionProducerComputationBase<T, T> min(Supplier<Evaluable<? extends PackedCollection<?>>> a, Supplier<Evaluable<? extends PackedCollection<?>>> b) {
		TraversalPolicy shape;

		if (shape(a).getSize() == shape(b).getSize()) {
			shape = shape(a);
		} else {
			shape = shape(1);
		}

		return new DefaultTraversableExpressionComputation<>("min", shape,
				args -> new UniformCollectionExpression("min", shape,
								in -> Min.of(in[0], in[1]), args[1], args[2]),
				a, b);
	}

	default <T extends PackedCollection<?>> CollectionProducerComputationBase<T, T> max(Supplier<Evaluable<? extends PackedCollection<?>>> a, Supplier<Evaluable<? extends PackedCollection<?>>> b) {
		TraversalPolicy shape;

		if (shape(a).getSize() == shape(b).getSize()) {
			shape = shape(a);
		} else {
			shape = shape(1);
		}

		return new DefaultTraversableExpressionComputation<>("max", shape,
				args -> new UniformCollectionExpression("max", shape,
								in -> Max.of(in[0], in[1]), args[1], args[2]),
				a, b);
	}

	default <T extends PackedCollection<?>> CollectionProducer<T> rectify(Producer<T> a) {
		// TODO  Add short-circuit
		return compute("rectify", shape -> args ->
						rectify(shape, args[1]), a);
	}

	default <T extends PackedCollection<?>> CollectionProducer<T> mod(Producer<T> a, Producer<T> b) {
		// TODO  Add short-circuit
		return compute("mod", shape -> args ->
						mod(shape, args[1], args[2]), a, b);
	}

	@Deprecated
	default <T extends PackedCollection<?>> ExpressionComputation<T> relativeMod(Supplier<Evaluable<? extends PackedCollection<?>>> a, Supplier<Evaluable<? extends PackedCollection<?>>> b) {
		Function<List<ArrayVariable<Double>>, Expression<Double>> expression = args ->
				Mod.of(args.get(1).getValueRelative(0), args.get(2).getValueRelative(0));
		return new ExpressionComputation<>(List.of(expression), a, b);
	}

	default <T extends PackedCollection<?>> CollectionProducerComputationBase<T, T> bound(Supplier<Evaluable<? extends PackedCollection<?>>> a, double min, double max) {
		return min(max(a, c(min)), c(max));
	}

	/**
	 * Computes the absolute value of each element in a collection.
	 * This operation converts all negative values to positive while
	 * leaving positive values unchanged.
	 * 
	 * @param <T> the type of {@link PackedCollection}
	 * @param value the collection containing values to compute absolute values for
	 * @return a {@link CollectionProducer} that generates the element-wise absolute values
	 * 
	 * @example
	 * <pre>{@code
	 * // Compute absolute values
	 * CollectionProducer<PackedCollection<?>> values = c(-3.0, -1.0, 0.0, 2.0, -5.0);
	 * CollectionProducer<PackedCollection<?>> absolutes = abs(values);
	 * // Result: Producer that generates [3.0, 1.0, 0.0, 2.0, 5.0]
	 * 
	 * // Absolute value of differences
	 * CollectionProducer<PackedCollection<?>> a = c(10.0, 5.0, 8.0);
	 * CollectionProducer<PackedCollection<?>> b = c(7.0, 9.0, 3.0);
	 * CollectionProducer<PackedCollection<?>> distance = abs(subtract(a, b));
	 * // Result: Producer that generates [3.0, 4.0, 5.0] (absolute differences)
	 * }</pre>
	 */
	default <T extends PackedCollection<?>> CollectionProducer<T> abs(Producer<T> value) {
		TraversalPolicy shape = shape(value);
		return new DefaultTraversableExpressionComputation<>(
				"abs", shape,
				args -> new UniformCollectionExpression("abs", shape, in -> new Absolute(in[0]), args[1]),
				(Supplier) value);
	}

	default <T extends PackedCollection<?>> CollectionProducer<T> magnitude(Producer<T> vector) {
		if (shape(vector).getSize() == 1) {
			return abs(vector);
		} else {
			return sq(vector).sum().sqrt();
		}
	}

	/**
	 * Finds the maximum element in a collection.
	 * This reduction operation scans through all elements and returns
	 * the largest value as a single-element collection.
	 * 
	 * @param <T> the type of {@link PackedCollection}
	 * @param input the collection to find the maximum element in
	 * @return a {@link CollectionProducerComputationBase} that generates the maximum value
	 * 
	 * @example
	 * <pre>{@code
	 * // Find maximum in a vector
	 * CollectionProducer<PackedCollection<?>> values = c(3.0, 7.0, 2.0, 9.0, 5.0);
	 * CollectionProducerComputationBase<PackedCollection<?>, PackedCollection<?>> maximum = max(values);
	 * // Result: Producer that generates [9.0]
	 * 
	 * // Find maximum in a matrix (flattened)
	 * CollectionProducer<PackedCollection<?>> matrix = c(shape(2, 3), 1.0, 8.0, 3.0, 4.0, 2.0, 6.0);
	 * CollectionProducerComputationBase<PackedCollection<?>, PackedCollection<?>> matrixMax = max(matrix);
	 * // Result: Producer that generates [8.0] (maximum across all elements)
	 * 
	 * // Maximum of negative numbers
	 * CollectionProducer<PackedCollection<?>> negatives = c(-5.0, -2.0, -8.0, -1.0);
	 * CollectionProducerComputationBase<PackedCollection<?>, PackedCollection<?>> negMax = max(negatives);
	 * // Result: Producer that generates [-1.0] (least negative = maximum)
	 * }</pre>
	 */
	default <T extends PackedCollection<?>> CollectionProducerComputationBase<T, T> max(Producer<T> input) {
		DynamicIndexProjectionProducerComputation<T> projection =
				new DynamicIndexProjectionProducerComputation<>("projectMax", shape(input).replace(shape(1)),
						(args, idx) -> args[2].getValueAt(idx).toInt(),
						true, input, indexOfMax(input));

		TraversalPolicy shape = shape(input);
		int size = shape.getSize();

		AggregatedProducerComputation c = new AggregatedProducerComputation<>("max", shape.replace(shape(1)), size,
				(args, index) -> minValue(),
				(out, arg) -> Max.of(out, arg),
				(Supplier) input);
		if (enableIndexProjectionDeltaAlt) c.setDeltaAlternate(projection);
		return c;
	}

	default <T extends PackedCollection<?>> CollectionProducerComputationBase<T, T> indexOfMax(Producer<T> input) {
		TraversalPolicy shape = shape(input);
		int size = shape.getSize();

		if (enableTraversableRepeated) {
			return new TraversableRepeatedProducerComputation<>("indexOfMax", shape.replace(shape(1)), size,
					(args, index) -> e(0),
					(args, currentIndex) -> index ->
							conditional(args[1].getValueRelative(index)
											.greaterThan(args[1].getValueRelative(currentIndex)),
									index, currentIndex),
					(Supplier) input);
		} else {
			return new ConstantRepeatedProducerComputation<>("indexOfMax", shape.replace(shape(1)), size,
					(args, index) -> e(0),
					(args, index) -> {
						Expression<?> currentIndex = args[0].getValueRelative(e(0));
						return conditional(args[1].getValueRelative(index)
										.greaterThan(args[1].getValueRelative(currentIndex)),
								index, currentIndex);
					},
					(Supplier) input);
		}
	}

	/**
	 * Computes the sum of all elements in a collection.
	 * This reduction operation adds up all elements to produce a single scalar result.
	 * It's one of the most common aggregation operations in numerical computing.
	 * 
	 * @param <T> the type of {@link PackedCollection}
	 * @param input the collection to sum
	 * @return a {@link CollectionProducerComputation} that generates a single-element collection containing the sum
	 * 
	 * @example
	 * <pre>{@code
	 * // Sum all elements in a vector
	 * CollectionProducer<PackedCollection<?>> vector = c(1.0, 2.0, 3.0, 4.0);
	 * CollectionProducer<PackedCollection<?>> total = sum(vector);
	 * // Result: Producer that generates [10.0] (1+2+3+4)
	 * 
	 * // Sum elements in a matrix (flattened)
	 * CollectionProducer<PackedCollection<?>> matrix = c(shape(2, 2), 1.0, 2.0, 3.0, 4.0);
	 * CollectionProducer<PackedCollection<?>> matrixSum = sum(matrix);
	 * // Result: Producer that generates [10.0] (1+2+3+4)
	 * 
	 * // Sum of zeros returns zero
	 * CollectionProducer<PackedCollection<?>> zeros = zeros(shape(5));
	 * CollectionProducer<PackedCollection<?>> zeroSum = sum(zeros);
	 * // Result: Producer that generates [0.0]
	 * }</pre>
	 */
	default <T extends PackedCollection<?>> CollectionProducerComputation<T> sum(Producer<T> input) {
		if (Algebraic.isZero(input)) {
			return zeros(shape(input).replace(shape(1)));
		}

		TraversalPolicy shape = shape(input);
		int size = shape.getSize();

		AggregatedProducerComputation<T> sum = new AggregatedProducerComputation<>("sum", shape.replace(shape(1)), size,
				(args, index) -> e(0.0),
				(out, arg) -> out.add(arg),
				(Supplier) input);
		sum.setReplaceLoop(true);
		return sum;
	}

	/**
	 * Computes the arithmetic mean (average) of all elements in a collection.
	 * This is calculated as the sum of all elements divided by the number of elements.
	 * 
	 * @param <T> the type of {@link PackedCollection}
	 * @param input the collection to compute the mean for
	 * @return a {@link CollectionProducer} that generates a single-element collection containing the mean
	 * 
	 * @example
	 * <pre>{@code
	 * // Calculate mean of a vector
	 * CollectionProducer<PackedCollection<?>> vector = c(2.0, 4.0, 6.0, 8.0);
	 * CollectionProducer<PackedCollection<?>> average = mean(vector);
	 * // Result: Producer that generates [5.0] ((2+4+6+8)/4)
	 * 
	 * // Mean of a single element
	 * CollectionProducer<PackedCollection<?>> single = c(42.0);
	 * CollectionProducer<PackedCollection<?>> singleMean = mean(single);
	 * // Result: Producer that generates [42.0] (42/1)
	 * 
	 * // Mean of mixed positive/negative values
	 * CollectionProducer<PackedCollection<?>> mixed = c(-2.0, 0.0, 2.0);
	 * CollectionProducer<PackedCollection<?>> mixedMean = mean(mixed);
	 * // Result: Producer that generates [0.0] ((-2+0+2)/3)
	 * }</pre>
	 */
	default <T extends PackedCollection<?>> CollectionProducer<T> mean(Producer<T> input) {
		return sum(input).divide(c(shape(input).getSize()));
	}

	default <T extends PackedCollection<?>> CollectionProducer<T> subtractMean(Producer<T> input) {
		Producer<T> mean = mean(input);
		return subtract(input, mean);
	}

	default <T extends PackedCollection<?>> CollectionProducer<T> variance(Producer<T> input) {
		return mean(sq(subtractMean(input)));
	}

	default <T extends PackedCollection<?>> CollectionProducer<T> sigmoid(Producer<T> input) {
		return divide(c(1.0), minus(input).exp().add(c(1.0)));
	}

	default <T extends PackedCollection<?>> CollectionProducer<T> greaterThan(Producer<T> a, Producer<T> b,
																			  Producer<T> trueValue, Producer<T> falseValue) {
		return greaterThan(a, b, trueValue, falseValue, false);
	}

	default <T extends PackedCollection<?>> CollectionProducer<T> greaterThan(Producer<?> a, Producer<?> b,
																			  Producer<T> trueValue, Producer<T> falseValue,
																			  boolean includeEqual) {
		return (CollectionProducer<T>) new GreaterThanCollection(a, b, trueValue, falseValue, includeEqual);
	}

	default <T extends PackedCollection<?>> CollectionProducer<T> equals(Producer<?> a, Producer<?> b,
																		Producer<T> trueValue, Producer<T> falseValue) {
		return compute((shape, args) ->
						new CollectionComparisonComputation("equals", shape,
								args.get(0), args.get(1), args.get(2), args.get(3)),
				null,
				(Producer) a, (Producer) b,
				(Producer) trueValue, (Producer) falseValue);
	}

	default <T extends PackedCollection<?>> CollectionProducer<T> greaterThanConditional(Producer<?> a, Producer<?> b,
																						 Producer<T> trueValue, Producer<T> falseValue) {
		return greaterThanConditional(a, b, trueValue, falseValue, false);
	}

	default <T extends PackedCollection<?>> CollectionProducer<T> greaterThanConditional(Producer<?> a, Producer<?> b,
																			   Producer<T> trueValue, Producer<T> falseValue,
																			   boolean includeEqual) {
		TraversalPolicy shape;

		if (shape(a).getSize() == shape(b).getSize()) {
			shape = shape(a);
		} else {
			shape = shape(1);
		}

		return new DefaultTraversableExpressionComputation<>("greaterThan", shape,
				args -> new ComparisonExpression("greaterThan", shape,
						(l, r) -> greater(l, r, includeEqual),
						args[1], args[2], args[3], args[4]),
				(Supplier) a, (Supplier) b,
				(Supplier) trueValue, (Supplier) falseValue);
	}

	default <T extends PackedCollection<?>> CollectionProducer<T> lessThan(Producer<T> a, Producer<T> b,
																		   Producer<T> trueValue, Producer<T> falseValue) {
		return lessThan(a, b, trueValue, falseValue, false);
	}

	default <T extends PackedCollection<?>> CollectionProducer<T> lessThan(Producer<?> a, Producer<?> b,
																		   Producer<T> trueValue, Producer<T> falseValue,
																		   boolean includeEqual) {
		return (CollectionProducer<T>) new LessThanCollection(a, b, trueValue, falseValue, includeEqual);
	}

	default <T extends Shape<?>> CollectionProducer<T> delta(Producer<T> producer, Producer<?> target) {
		CollectionProducer<T> result = MatrixFeatures.getInstance().attemptDelta(producer, target);
		if (result != null) return result;

		return (CollectionProducer) c(producer).delta(target);
	}

	default <T extends PackedCollection<?>> CollectionProducer<PackedCollection<?>> combineGradient(
			CollectionProducer<T> func,
			Producer<T> input, Producer<T> gradient) {
		int inSize = shape(input).getTotalSize();
		int outSize = shape(gradient).getTotalSize();
		return multiplyGradient(func.delta(input).reshape(outSize, inSize)
				.traverse(1), gradient, inSize)
				.traverse(0)
				.enumerate(1, 1)
				.sum(1)
				.reshape(shape(inSize))
				.each();
	}

	default <T extends PackedCollection<?>> CollectionProducer<PackedCollection<?>> multiplyGradient(
			CollectionProducer<T> p, Producer<T> gradient, int inSize) {
		int outSize = shape(gradient).getTotalSize();

		if (enableGradientMultiplyEach) {
			return p.multiply(c(gradient).reshape(outSize).traverse(1).repeat(inSize));
		} else {
			return p.multiply(c(gradient).reshape(outSize).traverse(1).repeat(inSize).traverse(1));
		}
	}

	default <T extends PackedCollection<?>> CollectionProducer<T> subdivide(Producer<T> input, Function<Producer<T>, CollectionProducer<T>> operation) {
		TraversalPolicy shape = shape(input);
		int size = shape.getSize();

		int split = KernelPreferences.getWorkSubdivisionMinimum();

		if (size > split) {
			while (split > 1) {
				CollectionProducer<T> slice = subdivide(input, operation, split);
				if (slice != null) return slice;
				split /= 2;
			}
		}

		return null;
	}

	default <T extends PackedCollection<?>> CollectionProducer<T> subdivide(Producer<T> input, Function<Producer<T>, CollectionProducer<T>> operation, int sliceSize) {
		TraversalPolicy shape = shape(input);
		int size = shape.getSize();

		if (size % sliceSize == 0) {
			TraversalPolicy split = shape.replace(shape(sliceSize, size / sliceSize)).traverse();
			return operation.apply(operation.apply((Producer<T>) reshape(split, input)).consolidate());
		}

		return null;
	}

	default <T, P extends Producer<T>> P withShortCircuit(P producer, Evaluable<T> shortCircuit) {
		if (producer instanceof CollectionProducerComputationBase) {
			((CollectionProducerComputationBase) producer).setShortCircuit(shortCircuit);
		}

		return producer;
	}

	default List<String> applyParentheses(List<String> args) {
		return args.stream().map(this::applyParentheses).collect(Collectors.toList());
	}

	default String applyParentheses(String value) {
		if (value.contains(" ")) {
			return "(" + value + ")";
		} else {
			return value;
		}
	}

	static boolean checkComputable(Producer<?> p) {
		if (p instanceof CollectionProducerComputation) {
			return true;
		} else if (p instanceof ReshapeProducer) {
			return checkComputable(((ReshapeProducer) p).getComputation());
		} else {
			return false;
		}
	}

	static CollectionFeatures getInstance() {
		return new CollectionFeatures() { };
	}
}<|MERGE_RESOLUTION|>--- conflicted
+++ resolved
@@ -1489,7 +1489,14 @@
 		return enumerate;
 	}
 
-<<<<<<< HEAD
+	default <T extends PackedCollection<?>> CollectionProducerComputation<T> permute(Producer<?> collection, int... order) {
+		if (Algebraic.isZero(collection)) {
+			return zeros(shape(collection).permute(order).extentShape());
+		}
+
+		return new CollectionPermute<>(collection, order);
+	}
+
 	/**
 	 * Pads a collection along specified axes with a uniform depth.
 	 * This convenience method applies symmetric padding (same amount on all sides) to selected dimensions.
@@ -1503,16 +1510,6 @@
 	 * 
 	 * @see #pad(Producer, int...)
 	 */
-=======
-	default <T extends PackedCollection<?>> CollectionProducerComputation<T> permute(Producer<?> collection, int... order) {
-		if (Algebraic.isZero(collection)) {
-			return zeros(shape(collection).permute(order).extentShape());
-		}
-
-		return new CollectionPermute<>(collection, order);
-	}
-
->>>>>>> d4e2494e
 	default <T extends PackedCollection<?>> CollectionProducerComputation<T> pad(int axes[], int depth, Producer<?> collection) {
 		TraversalPolicy shape = shape(collection);
 		if (shape.getOrder() != null) {
