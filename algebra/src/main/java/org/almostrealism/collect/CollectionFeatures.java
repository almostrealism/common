--- conflicted
+++ resolved
@@ -1188,11 +1188,6 @@
 	 * pipeline when possible, and delegates to {@link PackedCollectionRepeat}
 	 * for general cases.</p>
 	 * 
-<<<<<<< HEAD
-	 * <h4>Usage Examples:</h4>
-=======
-	 *
->>>>>>> 281e08f5
 	 * <pre>{@code
 	 * // Repeat a collection 5 times along a new leading dimension
 	 * CollectionProducer<?> input = cp(someCollection);
@@ -1236,11 +1231,6 @@
 	 * for repeating along specific dimensions rather than adding a new leading
 	 * dimension.</p>
 	 * 
-<<<<<<< HEAD
-	 * <h4>Usage Example:</h4>
-=======
-	 *
->>>>>>> 281e08f5
 	 * <pre>{@code
 	 * // Repeat along axis 1 (the second dimension) 3 times
 	 * CollectionProducer<?> input = cp(someCollection);  // Shape: (5, 7, 9)
