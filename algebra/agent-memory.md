# Algebra Module Agent Memory

<<<<<<< HEAD
## Collection Computations

### CollectionSumComputation
- Primary implementation for element-wise addition of PackedCollection instances
- Extends TransitiveDeltaExpressionComputation for automatic differentiation support
- Used internally by CollectionFeatures.add() methods
- Supports variable number of operands through varargs constructors
- Key methods:
  - `getExpression()`: Creates sum expression using ExpressionFeatures.sum()
  - `generate()`: Creates CollectionProducerParallelProcess for hardware execution
- Examples and usage patterns documented in comprehensive javadoc
- Optimized for parallel execution and hardware acceleration

## Documentation Standards Applied
- Comprehensive class-level javadoc with usage examples
- Detailed constructor documentation explaining parameter purposes
- Method-level javadoc explaining implementation details and process flow
- Cross-references to related classes and interfaces using @link
- Examples demonstrate practical usage patterns
- Performance considerations and optimization notes included
=======
## Build

```shell
mvn package -pl algebra -DskipTests
```

Do NOT attempt to run the build for this module by navigating to the
module's directory as doing this will prevent the dependent modules
from being loaded and respected.

Always run `mvn` commands from the root of the repository.

## Test

Tests are always located in the utils module, so you should always run tests from there.

```shell
LD_LIBRARY_PATH=Extensions mvn test \
  -pl utils \
  -Dtest=<test name> \
  -DAR_HARDWARE_DRIVER=native \
  -DAR_HARDWARE_MEMORY_SCALE=7 \
  -DAR_HARDWARE_LIBS=Extensions \
  -DAR_TEST_PROFILE=pipeline
```

Do NOT attempt to run the tests for a module by navigating to the
module's directory as doing this will prevent the dependent modules
from being loaded and respected.

Always run `mvn` commands from the root of the repository.

## Documentation Patterns
- Use comprehensive examples showing practical applications
- Include performance considerations and optimization notes
- Document parameter relationships and their effects on performance
- Use @link for class references in javadoc
- Include code examples that demonstrate realistic usage patterns from the codebase


## Computation Classes

- Computation names should always be camelCase like method names (NOT snake_case)
- Computations often accept any Supplier of Evaluable as input, but when creating
  examples for documentation or tests, you should always use Producer (or
  CollectionProducer, if applicable) as an input since this is by far the most
  common case

### ConstantRepeatedProducerComputation
- Extends RepeatedProducerComputation with fixed iteration counts
- Used primarily for reduction operations (e.g., finding max index in CollectionFeatures)
- Enables compiler optimizations through constant iteration bounds
- Has specialized delta computation via ConstantRepeatedDeltaComputation
- Constructor with memory length parameter (size) controls elements per kernel thread

### CollectionExponentComputation
- Implements element-wise exponentiation (power operations) on multi-dimensional collections
- Extends TraversableExpressionComputation for parallel processing capabilities
- Key features:
  - Element-wise power: base[i]^exponent[i] for matching dimensions
  - Broadcasting support: scalar exponent applied to all base elements
  - Optimized derivative computation using analytical power rule
  - Configurable optimizations via static flags

#### Configuration Flags
- `enableCustomDelta`: Controls analytical vs numerical differentiation (default: true)
- `enableUniqueNonZeroOffset`: Memory optimization for sparse patterns (default: false)

#### Delta Computation
- Implements power rule: d/dx[u^v] = v*u^(v-1)*du/dx when v is constant
- Handles composite functions through chain rule
- Optimized for machine learning backpropagation scenarios
- Falls back to parent class delta for complex cases

#### Usage Patterns
- Accessed via CollectionFeatures.pow() method
- Used internally by CollectionProducer.pow() operations
- Supports multi-dimensional tensor operations
- Efficient for large-scale scientific computing

#### Development Notes
- All power operations should use CollectionExponentComputation for consistency
- Test edge cases: x^0, x^1, 1^x, fractional exponents, negative exponents
- Custom delta is critical for ML applications - avoid disabling unless necessary
- Memory patterns optimized for sequential access - avoid scattered indexing
>>>>>>> 664dd5c2
<|MERGE_RESOLUTION|>--- conflicted
+++ resolved
@@ -1,27 +1,5 @@
 # Algebra Module Agent Memory
 
-<<<<<<< HEAD
-## Collection Computations
-
-### CollectionSumComputation
-- Primary implementation for element-wise addition of PackedCollection instances
-- Extends TransitiveDeltaExpressionComputation for automatic differentiation support
-- Used internally by CollectionFeatures.add() methods
-- Supports variable number of operands through varargs constructors
-- Key methods:
-  - `getExpression()`: Creates sum expression using ExpressionFeatures.sum()
-  - `generate()`: Creates CollectionProducerParallelProcess for hardware execution
-- Examples and usage patterns documented in comprehensive javadoc
-- Optimized for parallel execution and hardware acceleration
-
-## Documentation Standards Applied
-- Comprehensive class-level javadoc with usage examples
-- Detailed constructor documentation explaining parameter purposes
-- Method-level javadoc explaining implementation details and process flow
-- Cross-references to related classes and interfaces using @link
-- Examples demonstrate practical usage patterns
-- Performance considerations and optimization notes included
-=======
 ## Build
 
 ```shell
@@ -77,6 +55,17 @@
 - Has specialized delta computation via ConstantRepeatedDeltaComputation
 - Constructor with memory length parameter (size) controls elements per kernel thread
 
+### CollectionSumComputation
+- Primary implementation for element-wise addition of PackedCollection instances
+- Extends TransitiveDeltaExpressionComputation for automatic differentiation support
+- Used internally by CollectionFeatures.add() methods
+- Supports variable number of operands through varargs constructors
+- Key methods:
+  - `getExpression()`: Creates sum expression using ExpressionFeatures.sum()
+  - `generate()`: Creates CollectionProducerParallelProcess for hardware execution
+- Examples and usage patterns documented in comprehensive javadoc
+- Optimized for parallel execution and hardware acceleration
+
 ### CollectionExponentComputation
 - Implements element-wise exponentiation (power operations) on multi-dimensional collections
 - Extends TraversableExpressionComputation for parallel processing capabilities
@@ -106,5 +95,4 @@
 - All power operations should use CollectionExponentComputation for consistency
 - Test edge cases: x^0, x^1, 1^x, fractional exponents, negative exponents
 - Custom delta is critical for ML applications - avoid disabling unless necessary
-- Memory patterns optimized for sequential access - avoid scattered indexing
->>>>>>> 664dd5c2
+- Memory patterns optimized for sequential access - avoid scattered indexing