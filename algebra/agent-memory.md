# Algebra Module Agent Memory

<<<<<<< HEAD
## Computation Classes

### ConstantRepeatedProducerComputation
- Extends RepeatedProducerComputation with fixed iteration counts
- Used primarily for reduction operations (e.g., finding max index in CollectionFeatures)
- Enables compiler optimizations through constant iteration bounds
- Has specialized delta computation via ConstantRepeatedDeltaComputation
- Constructor with memory length parameter (size) controls elements per kernel thread

### Documentation Patterns
- Use comprehensive examples showing practical applications
- Include performance considerations and optimization notes
- Document parameter relationships and their effects on performance
- Use @link for class references in javadoc
- Include code examples that demonstrate realistic usage patterns from the codebase
=======
# Build

```shell
mvn package -pl algebra -DskipTests
```

Do NOT attempt to run the build for this module by navigating to the
module's directory as doing this will prevent the dependent modules
from being loaded and respected.

Always run `mvn` commands from the root of the repository.

# Test

Tests are always located in the utils module, so you should always run tests from there.

```shell
LD_LIBRARY_PATH=Extensions mvn test \
  -pl utils \
  -Dtest=<test name> \
  -DAR_HARDWARE_DRIVER=native \
  -DAR_HARDWARE_MEMORY_SCALE=7 \
  -DAR_HARDWARE_LIBS=Extensions \
  -DAR_TEST_PROFILE=pipeline
```

Do NOT attempt to run the tests for a module by navigating to the
module's directory as doing this will prevent the dependent modules
from being loaded and respected.

Always run `mvn` commands from the root of the repository.

## Key Components

### CollectionExponentComputation
- Implements element-wise exponentiation (power operations) on multi-dimensional collections
- Extends TraversableExpressionComputation for parallel processing capabilities
- Key features:
  - Element-wise power: base[i]^exponent[i] for matching dimensions
  - Broadcasting support: scalar exponent applied to all base elements
  - Optimized derivative computation using analytical power rule
  - Configurable optimizations via static flags

#### Configuration Flags
- `enableCustomDelta`: Controls analytical vs numerical differentiation (default: true)
- `enableUniqueNonZeroOffset`: Memory optimization for sparse patterns (default: false)

#### Delta Computation
- Implements power rule: d/dx[u^v] = v*u^(v-1)*du/dx when v is constant
- Handles composite functions through chain rule
- Optimized for machine learning backpropagation scenarios
- Falls back to parent class delta for complex cases

#### Usage Patterns
- Accessed via CollectionFeatures.pow() method
- Used internally by CollectionProducer.pow() operations
- Supports multi-dimensional tensor operations
- Efficient for large-scale scientific computing

## Development Notes
- All power operations should use CollectionExponentComputation for consistency
- Test edge cases: x^0, x^1, 1^x, fractional exponents, negative exponents
- Custom delta is critical for ML applications - avoid disabling unless necessary
- Memory patterns optimized for sequential access - avoid scattered indexing
>>>>>>> cfa79c0c
<|MERGE_RESOLUTION|>--- conflicted
+++ resolved
@@ -1,22 +1,7 @@
 # Algebra Module Agent Memory
 
-<<<<<<< HEAD
 ## Computation Classes
 
-### ConstantRepeatedProducerComputation
-- Extends RepeatedProducerComputation with fixed iteration counts
-- Used primarily for reduction operations (e.g., finding max index in CollectionFeatures)
-- Enables compiler optimizations through constant iteration bounds
-- Has specialized delta computation via ConstantRepeatedDeltaComputation
-- Constructor with memory length parameter (size) controls elements per kernel thread
-
-### Documentation Patterns
-- Use comprehensive examples showing practical applications
-- Include performance considerations and optimization notes
-- Document parameter relationships and their effects on performance
-- Use @link for class references in javadoc
-- Include code examples that demonstrate realistic usage patterns from the codebase
-=======
 # Build
 
 ```shell
@@ -49,7 +34,22 @@
 
 Always run `mvn` commands from the root of the repository.
 
+## Documentation Patterns
+- Use comprehensive examples showing practical applications
+- Include performance considerations and optimization notes
+- Document parameter relationships and their effects on performance
+- Use @link for class references in javadoc
+- Include code examples that demonstrate realistic usage patterns from the codebase
+
+
 ## Key Components
+
+### ConstantRepeatedProducerComputation
+- Extends RepeatedProducerComputation with fixed iteration counts
+- Used primarily for reduction operations (e.g., finding max index in CollectionFeatures)
+- Enables compiler optimizations through constant iteration bounds
+- Has specialized delta computation via ConstantRepeatedDeltaComputation
+- Constructor with memory length parameter (size) controls elements per kernel thread
 
 ### CollectionExponentComputation
 - Implements element-wise exponentiation (power operations) on multi-dimensional collections
@@ -76,9 +76,8 @@
 - Supports multi-dimensional tensor operations
 - Efficient for large-scale scientific computing
 
-## Development Notes
+#### Development Notes
 - All power operations should use CollectionExponentComputation for consistency
 - Test edge cases: x^0, x^1, 1^x, fractional exponents, negative exponents
 - Custom delta is critical for ML applications - avoid disabling unless necessary
-- Memory patterns optimized for sequential access - avoid scattered indexing
->>>>>>> cfa79c0c
+- Memory patterns optimized for sequential access - avoid scattered indexing